#!/usr/bin/env python
# -*- coding: utf-8 -*-
#
# Meeko
#

from copy import deepcopy
from collections import defaultdict, OrderedDict
import inspect
import json

import numpy as np
from rdkit import Chem
from rdkit.Chem import rdPartialCharges

from .utils import rdkitutils
from .utils import utils

try:
    from openbabel import openbabel as ob
    from .utils import obutils
except ImportError:
    _has_openbabel = False
else:
    _has_openbabel = True

# based on the assumption we are using OpenBabel

# TODO modify so that there are no more dictionaries and only list/arrays (fix me)
# methods like add_x,del_x,get_x will deal with indexing (fix me)
# the goal is to remove dictionaries (fix me)

# (fix me)) provide infrastructure to calculate "differential" modifications,
# like tautomers: the class calculating tautomers will copy and modify the setup
# to swap protons and change the atom types (and possibly rotations?), then
# there will e a function to extract only differences (i.e., atom types and coordinates,
# in the case of tautomers) and store them to make it a switch-state

# TODO use only 1D arrays (C)


# TODO update add_atom to not to specify neighbors, which should be defined only when a bond is created?
# TODO change all attributes_to_copy to have underscore ?

class MoleculeSetup:
    """ mol: molecule structurally prepared with explicit hydrogens

        the setup provides:
            - data storage
            - SMARTS matcher for all atom typers
    """
    # possibly useless here
    attributes_to_copy = [
        "atom_pseudo",
        "atom_ignore",
        "atom_type",
        "dihedral_interactions",
        "dihedral_partaking_atoms",
        "dihedral_labels",
        "atom_true_count",
        "element",
        "coord",
        "charge",
        "pdbinfo",
        "chiral",
        "graph",
        "bond",
        "interaction_vector",
        "rings",
        "rings_aromatic",
        "atom_to_ring_id",
        "flexibility_model",
        "ring_closure_info",
        'history',
        'name',
        ]

    def __init__(self, mol, keep_chorded_rings=False, keep_equivalent_rings=False,
                 assign_charges=True, template=None):
        """initialize a molecule template, either from scratch (template is None)
            or by using an existing setup (template is an instance of MoleculeSetup
        """

        self.mol = mol
        self.atom_pseudo = []
        self.coord = OrderedDict()  # FIXME all OrderedDict shuold be converted to lists?
        self.charge = OrderedDict()
        self.pdbinfo = OrderedDict()
        self.atom_type = OrderedDict()
        self.dihedral_interactions = list()
        self.dihedral_partaking_atoms = dict()
        self.dihedral_labels = dict()
        self.atom_ignore = OrderedDict()
        self.chiral = OrderedDict()
        self.atom_true_count = 0
        self.graph = OrderedDict()
        self.bond = OrderedDict()
        self.element = OrderedDict()
        self.interaction_vector = OrderedDict()
        self.flexibility_model = {}
        self.ring_closure_info = {
            "bonds_removed": [],
            "pseudos_by_atom": {},
        }
        # ring information
        self.rings = {}
        self.rings_aromatic = []
        self.atom_to_ring_id = defaultdict(list)
        self.ring_corners = {}  # used to store corner flexibility
        self.name = None
        # this could be used to keep track of transformations? (corner flipping)
        self.history = []
        if template is None:
            self.process_mol(assign_charges, keep_chorded_rings, keep_equivalent_rings)
        else:
            if not isinstance(template, MoleculeSetup):
                raise TypeError('FATAL: template must be an instance of MoleculeSetup')
            self.copy_attributes_from(template)

    def process_mol(self, assign_charges, keep_chorded_rings, keep_equivalent_rings):
        self.atom_true_count = self.get_num_mol_atoms()
        self.name = self.get_mol_name()
        self.init_atom(assign_charges)
        self.perceive_rings(keep_chorded_rings, keep_equivalent_rings)
        self.init_bond()
        return

    def add_atom(self, idx=None, coord=np.array([0.0, 0.0,0.0], dtype='float'),
            element=None, charge=0.0, atom_type=None, pdbinfo=None, neighbors=None,
            ignore=False, chiral=False, overwrite=False):
        """ function to add all atom information at once;
            every property is optional
        """
        if idx is None:
            idx = len(self.coord)
        if idx in self.coord and not overwrite:
            print("ADD_ATOM> Error: the idx [%d] is already occupied (use 'overwrite' to force)")
            return False
        self.set_coord(idx, coord)
        self.set_charge(idx, charge)
        self.set_element(idx, element)
        self.set_atom_type(idx, atom_type)
        self.set_pdbinfo(idx, pdbinfo)
        if neighbors is None:
            neighbors = []
        self.set_neigh(idx, neighbors)
        self.set_chiral(idx, chiral)
        self.set_ignore(idx, ignore)
        return idx

    def del_atom(self, idx):
        """ remove an atom and update all data associate with it """
        pass
        # coords
        # charge
        # element
        # type
        # neighbor graph
        # chiral
        # ignore
        # update bonds bonds (using the neighbor graph)
        # If pseudo-atom, update other information, too


    # pseudo-atoms
    def add_pseudo(self, coord=np.array([0.0,0.0,0.0], dtype='float'), charge=0.0,
            anchor_list=None, atom_type=None, bond_type=None, rotatable=False,
            pdbinfo=None, directional_vectors=None, ignore=False, chira0=False, overwrite=False):
        """ add a new pseudoatom
            multiple bonds can be specified in "anchor_list" to support the centroids of aromatic rings

            if rotatable, makes the anchor atom rotatable to allow the pseudoatom movement
        """
        idx = self.atom_true_count + len(self.atom_pseudo)
        if idx in self.coord and not overwrite:
            print("ADD_PSEUDO> Error: the idx [%d] is already occupied (use 'overwrite' to force)")
            return False
        self.atom_pseudo.append(idx)
        # add the pseudoatom information to the atoms
        self.add_atom(idx=idx, coord=coord,
                element=0,
                charge=charge,
                atom_type=atom_type,
                pdbinfo=pdbinfo,
                neighbors=[],
                ignore=ignore,
                overwrite=overwrite)
        # anchor atoms
        if not anchor_list is None:
            for anchor in anchor_list:
                self.add_bond(idx, anchor, 0, rotatable, bond_type=bond_type)
        # directional vectors
        if not directional_vectors is None:
            self.add_interaction_vector(idx, directional_vectors)
        return idx

    # Bonds
    def add_bond(self, idx1, idx2, order=0, rotatable=False, in_rings=None, bond_type=None):
        """ bond_type default: 0 (non rotatable) """
        # NOTE: in_ring is used during bond typing to keep endo-cyclic rotatable bonds (e.g., sp3)
        #       as non-rotatable. Possibly, this might be handled by the bond typer itself?
        #       the type would allow it
        # TODO check if in_rings should be checked by this function?
        if in_rings is None:
            in_rings = []
        if not idx2 in self.graph[idx1]:
            self.graph[idx1].append(idx2)
        if not idx1 in self.graph[idx2]:
            self.graph[idx2].append(idx1)
        self.set_bond(idx1, idx2, order, rotatable, in_rings, bond_type)

    # atom types
    def set_atom_type(self, idx, atom_type):
        """ set the atom type for atom index
        atom_type : int or str?
        return: void
        """
        self.atom_type[idx] = atom_type

    def get_atom_type(self, idx):
        """ return the atom type for atom index in the lookup table
        idx : int
        return: str
        """
        return self.atom_type[idx]

    # ignore flag
    def set_ignore(self, idx, state):
        """ set the ignore flag (bool) for the atom
        (used formerged hydrogen)
        idx: int
        state: bool
        """
        self.atom_ignore[idx] = state

    # charge
    def get_charge(self, idx):
        """ return partial charge for atom index
        idx: int

        """
        return self.charge[idx]

    def set_charge(self, idx, charge):
        """ set partial charge"""
        self.charge[idx] = charge

    def get_coord(self, idx):
        """ return coordinates of atom index"""
        return self.coord[idx]

    def set_coord(self, idx, coord):
        """ define coordinates of atom index"""
        self.coord[idx] = coord

    def get_neigh(self, idx):
        """ return atoms connected to atom index"""
        return self.graph[idx]

    def set_neigh(self, idx, neigh_list):
        """ update the molecular graph with the neighbor indices provided """
        if not idx in self.graph:
            self.graph[idx] = []
        for n in neigh_list:
            if not n in self.graph[idx]:
                self.graph[idx].append(n)
            if not n in self.graph:
                self.graph[n] = []
            if not idx in self.graph[n]:
                self.graph[n].append(idx)

    def set_chiral(self, idx, chiral):
        """ set chiral flag for atom """
        self.chiral[idx] = chiral

    def get_chiral(self, idx):
        """ get chiral flag for atom """
        return self.chiral[idx]

    def get_ignore(self, idx):
        """ return if the atom is ignored"""
        return bool(self.atom_ignore[idx])

    def is_aromatic(self, idx):
        """ check if atom is aromatic """
        for r in self.rings_aromatic:
            if idx in r:
                return True
        return False

    def set_element(self, idx, elem_num):
        """ set the atomic number of the atom idx"""
        self.element[idx] = elem_num

    def get_element(self, idx):
        """ return the atomic number of the atom idx"""
        return self.element[idx]

    # def get_atom_ring_count(self, idx):
    #     """ return the number of rings to which this atom belongs"""
    #     # FIXME this should be replaced by self.get_atom_rings()
    #     return len(self.atom_to_ring_id[idx])

    def get_atom_rings(self, idx):
        # FIXME this should replace self.get_atom_ring_count()
        """ return the list of rings to which the atom idx belongs"""
        if idx in self.atom_to_ring_id:
            return self.atom_to_ring_id[idx]
        return []

    def get_atom_indices(self, true_atoms_only=False):
        """ return the indices of the atoms registered in the setup
            if 'true_atoms_only' are requested, then pseudoatoms are ignored
        """
        indices = list(self.coord.keys())
        if true_atoms_only:
            return [ x for x in indices if not x in self.atom_pseudo ]
        return indices

    # interaction vectors
    def add_interaction_vector(self, idx, vector_list):
        """ add vector list to list of directional interaction vectors for atom idx"""
        if not idx in self.interaction_vector:
            self.interaction_vector[idx] = []
        for vec in vector_list:
            self.interaction_vector[idx].append(vec)

    # TODO evaluate if useful
    def _get_attrib(self, idx, attrib, default=None):
        """ generic function to provide a default for retrieving properties and returning standard values """
        return getattr(self, attrib).get(idx, default)

    def get_interaction_vector(self, idx):
        """ get list of directional interaction vectors for atom idx"""
        return self.interaction_vector[idx]

    def del_interaction_vector(self, idx):
        """ delete list of directional interaction vectors for atom idx"""
        del self.interaction_vector[idx]

    def set_pdbinfo(self, idx, data):
        """ add PDB data (resname/num, atom name, etc.) to the atom """
        self.pdbinfo[idx] = data

    def get_pdbinfo(self, idx):
        """ retrieve PDB data (resname/num, atom name, etc.) to the atom """
        return self.pdbinfo[idx]

    def set_bond(self, idx1, idx2, order=None, rotatable=None, in_rings=None, bond_type=None):
        """ populate bond lookup table with properties
            bonds are identified by any tuple of atom indices
            the function generates the canonical bond id

            order      : int
            rotatable  : bool
            in_rings   : list (rings to which the bond belongs)
            bond_type  : int
        """
        bond_id = self.get_bond_id(idx1, idx2)
        if order is None:
            order = 0
        if rotatable is None:
            rotatable = False
        if in_rings is None:
            in_rings = []
        self.bond[bond_id] = {'bond_order': order,
                              'type': bond_type,
                              'rotatable': rotatable,
                              'in_rings': in_rings}

    def del_bond(self, idx1, idx2):
        """ remove a bond from the lookup table """
        bond_id = self.get_bond_id(idx1, idx2)
        del self.bond[bond_id]
        self.graph[idx1].remove(idx2)
        # TODO check if we want to delete nodes that have no connections (we might want to keep them)
        if not self.graph[idx1]:
            del self.graph[idx1]
        self.graph[idx2].remove(idx1)
        if not self.graph[idx2]:
            del self.graph[idx2]

    def get_bond(self, idx1, idx2):
        """ return properties of a bond in the lookup table
            if the bond does not exist, None is returned

            idx1, idx2 : int

            return: dict or voidko
        """
        bond_idx = self.get_bond_id(idx1, idx2)
        try:
            return self.bond[bond_idx]
        except IndexError:
            return None

    @staticmethod
    def get_bond_id(idx1, idx2):
        """ used to generate canonical bond id from a pair of nodes in the graph"""
        idx_min = min(idx1, idx2)
        idx_max = max(idx1, idx2)
        return (idx_min, idx_max)

    # replaced by
    # def ring_atom_to_ring(self, arg):
    #     return self.atom_to_ring_id[arg]

    def get_bonds_in_ring(self, ring):
        """ input: 'ring' (list of atom indices)
            returns list of bonds in ring, each bond is a pair of atom indices
        """
        n = len(ring)
        bonds = []
        for i in range(n):
            bond = (ring[i], ring[(i+1) % n])
            bond = (min(bond), max(bond))
            bonds.append(bond)
        return bonds

    def walk_recursive(self, idx, collected=None, exclude=None):
        """ walk molecular graph and return subgraphs that are bond-connected"""
        if collected is None:
            collected = []
        if exclude is None:
            exclude = []
        for neigh in self.get_neigh(idx):
            if neigh in exclude:
                continue
            collected.append(neigh)
            exclude.append(neigh)
            self.walk_recursive(neigh, collected, exclude)
        return collected

    def copy_attributes_from(self, template):
        """ copy attributes to duplicate the template setup
        NOTE: the molecule will always keep the original setup (i.e., template)"""
        # TODO enable some kind of plugin system here too, to allow other objects to
        # add attributes?
        # TODO although, this would make the setup more fragile-> better have attributes
        # explicitely added here, and that's it
        for attr in self.attributes_to_copy:
            attr_copy = deepcopy(getattr(template, attr))
            setattr(self, attr, attr_copy)
        # TODO possible BUG? the molecule is shared by the different setups
        #      if one of them alters the molecule, properties will not be the same
        self.mol = template.mol

    def merge_hydrogen(self):
        """ standard method to merge hydrogens bound to carbons"""
        merged = 0

        for a, neigh_list in list(self.graph.items()):
            # look for hydrogens
            if not self.get_element(a) == 1:
                continue

            hydrogen_charge = self.get_charge(a)

            for n in neigh_list:
                # look for carbons
                if self.get_element(n) == 6:
                    merged += 1
                    carbon_charge = self.get_charge(n)
                    # carbon adsorbs the final charge
                    self.set_charge(n, carbon_charge + hydrogen_charge)
                    # flag hydrogen to be ignored and set its charge to 0
                    self.set_charge(a, 0)
                    self.set_ignore(a, True)

    def has_implicit_hydrogens(self):
        raise NotImplementedError("This method must be overloaded by inheriting class")

    def copy(self):
        """ return a copy of the current setup"""
        raise NotImplementedError("This method must be overloaded by inheriting class")

    def init_atom(self):
        """ iterate through molecule atoms and build the atoms table """
        raise NotImplementedError("This method must be overloaded by inheriting class")

    def perceive_rings(self, keep_chorded_rings, keep_equivalent_rings):
        """ populate the rings and aromatic rings tableshe atoms table:
        self.rings_aromatics : list
            contains the list of ring_id items that are aromatic
        self.rings: dict
            store information about rings, like if they have corners that can
            be flipped and the graph of atoms that belong to them:

                self.rings[ring_id] = {
                                'corner_flip': False
                                'graph': {}
                                }

            The atom is built using the `walk_recursive` method
        self.ring_atom_to_ring_id: dict
            mapping of each atom belonginig to the ring: atom_idx -> ring_id
        """

        def isRingAromatic(ring_atom_indices):
            for atom_idx1, atom_idx2 in self.get_bonds_in_ring(ring_atom_indices):
                bond = self.mol.GetBondBetweenAtoms(atom_idx1, atom_idx2)
                if not bond.GetIsAromatic():
                    return False
            return True

        hjk_ring_detection = utils.HJKRingDetection(self.graph) 
        rings = hjk_ring_detection.scan(keep_chorded_rings, keep_equivalent_rings) # list of tuples of atom indices
        for ring_atom_idxs in rings:
            if isRingAromatic(ring_atom_idxs):
                self.rings_aromatic.append(ring_atom_idxs)
            self.rings[ring_atom_idxs] = {'corner_flip':False}
            graph = {}
            for atom_idx in ring_atom_idxs:
                self.atom_to_ring_id[atom_idx].append(ring_atom_idxs)
                # graph of atoms affected by potential ring movements
                graph[atom_idx] = self.walk_recursive(atom_idx, collected=[], exclude=list(ring_atom_idxs))
            self.rings[ring_atom_idxs]['graph'] = graph

<<<<<<< HEAD
    def add_dihedral_interaction(self, fourier_series):
        """ """
        index = 0
        for existing_fs in self.dihedral_interactions:
            if self.are_fourier_series_identical(existing_fs, fourier_series):
                return index
            index += 1
        safe_copy = json.loads(json.dumps(fourier_series))
        self.dihedral_interactions.append(safe_copy)
        return index

    @staticmethod
    def are_fourier_series_identical(fs1, fs2):
        index_by_periodicity1 = {fs1[index]["periodicity"]: index for index in range(len(fs1))}
        index_by_periodicity2 = {fs2[index]["periodicity"]: index for index in range(len(fs2))}
        if index_by_periodicity1 != index_by_periodicity2:
            return False
        for periodicity in index_by_periodicity1:
            index1 = index_by_periodicity1[periodicity]
            index2 = index_by_periodicity2[periodicity]
            for key in ["k", "phase", "periodicity"]:
                if fs1[index1][key] != fs2[index2][key]:
                    return False
        return True

    def init_bond(self, flexible_amides):
=======
    def init_bond(self):
>>>>>>> 0cb0844d
        """ iterate through molecule bonds and build the bond table (id, table)
            CALCULATE
                bond_order: int
                    0       : pseudo-bond (for pseudoatoms)
                    1,2,3   : single-triple bond
                    5       : aromatic
                    999     : rigid

                if bond is in ring (both start and end atom indices in the bond are in the same ring)

            SETUP OPERATION
                Setup.add_bond(idx1, idx2, order, in_rings=[])
        """
        raise NotImplementedError("This method must be overloaded by inheriting class")

    def get_mol_name(self):
        raise NotImplementedError("This method must be overloaded by inheriting class")

    def find_pattern(self, smarts):
        raise NotImplementedError("This method must be overloaded by inheriting class")

    def get_smiles_and_order(self):
        raise NotImplementedError("This method must be overloaded by inheriting class")

    def write_xyz_string(self):
        n = len(self.element)
        string = "%d\n\n" % n
        for index in range(n):
            if index < self.atom_true_count:
                element = utils.mini_periodic_table[self.element[index]]
            else:
                element = "Ne"
            x, y, z = self.coord[index]
            string += "%3s %12.6f %12.6f %12.6f\n" % (element, x, y, z)
        return string
            

class RDKitMoleculeSetup(MoleculeSetup):

    def get_smiles_and_order(self):

        # 3D SDF files written by other toolkits (OEChem, ChemAxon)
        # seem to not include the chiral flag in the bonds block, only in
        # the atoms block. RDKit ignores the atoms chiral flag as per the
        # spec. When reading SDF (e.g. from PubChem/PDB),
        # we may need to have RDKit assign stereo from coordinates, see:
        # https://sourceforge.net/p/rdkit/mailman/message/34399371/
        mol_noH = Chem.RemoveHs(self.mol) # imines (=NH) may become chiral
        atomic_num_mol_noH = [atom.GetAtomicNum() for atom in mol_noH.GetAtoms()]
        noH_to_H = []
        num_H_in_noH = 0 # e.g. stereo imines [H]/N=C keep [H] after RemoveHs()
        for (index, atom) in enumerate(self.mol.GetAtoms()):
            if atom.GetAtomicNum() == 1: continue
            for i in range(len(noH_to_H), len(atomic_num_mol_noH)):
                if atomic_num_mol_noH[i] > 1: break
                noH_to_H.append('H')
            noH_to_H.append(index)
        extra_hydrogens = len(atomic_num_mol_noH) - len(noH_to_H)
        if extra_hydrogens > 0:
            assert(set(atomic_num_mol_noH[len(noH_to_H):]) == {1})
            noH_to_H.extend(['H'] * extra_hydrogens)

        # map indices of explicit hydrogens, e.g. stereo imine [H]/N=C
        for index in range(len(noH_to_H)):
            if noH_to_H[index] != 'H': continue
            h_atom = mol_noH.GetAtomWithIdx(index)
            assert(h_atom.GetAtomicNum() == 1)
            parents = h_atom.GetNeighbors()
            assert(len(parents) == 1)
            num_h_in_parent = len([a for a in parents[0].GetNeighbors() if a.GetAtomicNum() == 1])
            if num_h_in_parent != 1:
                msg = "Can't handle %d explicit H for each heavy atomin noH mol.\n" % num_h_in_parent
                msg += "Was expecting only imines [H]N=\n"
                raise RuntimeError(msg)
            parent_index_in_mol_with_H = noH_to_H[parents[0].GetIdx()]
            parent_in_mol_with_H = self.mol.GetAtomWithIdx(parent_index_in_mol_with_H)
            h_in_mol_with_H = [a for a in parent_in_mol_with_H.GetNeighbors() if a.GetAtomicNum() == 1]
            if len(h_in_mol_with_H) != 1:
                msg = "Can't handle %d explicit H for each heavy atomin noH mol.\n" % len(h_in_mol_with_H)
                msg += "Was expecting only imines [H]N=\n"
                raise RuntimeError(msg)
            noH_to_H[index] = h_in_mol_with_H[0].GetIdx()

        smiles = Chem.MolToSmiles(mol_noH)
        order_string = mol_noH.GetProp("_smilesAtomOutputOrder")
        order_string = order_string.replace(',]', ']') # remove trailing comma
        order = json.loads(order_string) # mol_noH to smiles
        order = list(np.argsort(order))
        order = {noH_to_H[i]: order[i]+1 for i in range(len(order))} # 1-index
        return smiles, order

    def find_pattern(self, smarts):
        p = Chem.MolFromSmarts(smarts)
        return self.mol.GetSubstructMatches(p)

    def get_mol_name(self):
        if self.mol.HasProp("_Name"):
            return self.mol.GetProp("_Name")
        else:
            return None

    def get_num_mol_atoms(self):
        return self.mol.GetNumAtoms()

    def get_equivalent_atoms(self):
       return list(Chem.CanonicalRankAtoms(self.mol, breakTies=False))

    def init_atom(self, assign_charges):
        """ initialize the atom table information """
        # extract the coordinates
        c = self.mol.GetConformers()[0]
        coords = c.GetPositions()
        # extract/generate charges
        if assign_charges:
            rdPartialCharges.ComputeGasteigerCharges(self.mol)
            charges = [a.GetDoubleProp('_GasteigerCharge') for a in self.mol.GetAtoms()]
        else:
            charges = [0.0] * self.mol.GetNumAtoms()
        # perceive chirality
        # TODO check consistency for chiral model between OB and RDKit
        chiral_info = {}
        for data in Chem.FindMolChiralCenters(self.mol, includeUnassigned=True):
            chiral_info[data[0]] = data[1]
        # register atom
        for a in self.mol.GetAtoms():
            idx = a.GetIdx()
            chiral = False
            if idx in chiral_info:
                chiral = chiral_info[idx]
            self.add_atom(idx,
                    coord=coords[idx],
                    element=a.GetAtomicNum(),
                    charge=charges[idx],
                    atom_type=None,
                    pdbinfo = rdkitutils.getPdbInfoNoNull(a),
                    neighbors = [n.GetIdx() for n in a.GetNeighbors()],
                    chiral=False,
                    ignore=False)

    def init_bond(self):
        """ initialize bond information """
        for b in self.mol.GetBonds():
            idx1 = b.GetBeginAtomIdx()
            idx2 = b.GetEndAtomIdx()
            bond_order = int(b.GetBondType())
            # fix the RDKit aromatic type (FIXME)
            if bond_order == 12: # aromatic
                bond_order = 5
            if bond_order == 1:
                rotatable = True
            else:
                rotatable = False
            idx1_rings = set(self.get_atom_rings(idx1))
            idx2_rings = set(self.get_atom_rings(idx2))
            in_rings = list(set.intersection(idx1_rings, idx2_rings))
            self.add_bond(idx1, idx2, order=bond_order, rotatable=rotatable, in_rings=in_rings)

    def copy(self):
        """ return a copy of the current setup"""
        return RDKitMoleculeSetup(self.mol, template=self)

    def has_implicit_hydrogens(self):
        implicit_h_count = 0
        for atom in self.mol.GetAtoms():
            implicit_h_count += atom.GetNumImplicitHs()
        return implicit_h_count > 0


class OBMoleculeSetup(MoleculeSetup):

    def get_mol_name(self):
        return self.mol.GetTitle()

    def find_pattern(self, smarts):
        obsmarts = ob.OBSmartsPattern()
        obsmarts.Init(smarts)
        found = obsmarts.Match(self.mol)
        output = []
        if found:
            for x in obsmarts.GetUMapList():
                output.append([y-1 for y in x])
        return output

    def get_num_mol_atoms(self):
        return self.mol.NumAtoms()

    def get_equivalent_atoms(self):
        raise NotImplementedError 
    
    def init_atom(self, assign_charges):
        """initialize atom data table"""
        for a in ob.OBMolAtomIter(self.mol):
            # TODO fix this to be zero-based?
            partial_charge = a.GetPartialCharge() * float(assign_charges)
            self.add_atom(a.GetIdx() - 1,
                    coord=np.asarray(obutils.getAtomCoords(a), dtype='float'),
                    element=a.GetAtomicNum(),
                    charge=partial_charge,
                    atom_type=None,
                    pdbinfo = obutils.getPdbInfoNoNull(a),
                    neighbors=[x.GetIdx() - 1 for x in ob.OBAtomAtomIter(a)],
                    ignore=False, chiral=a.IsChiral())
            # TODO check consistency for chiral model between OB and RDKit

    def init_bond(self):
        """initialize bond data table"""
        for b in ob.OBMolBondIter(self.mol):
            idx1 = b.GetBeginAtomIdx() - 1
            idx2 = b.GetEndAtomIdx() - 1
            bond_order = b.GetBondOrder()
            if b.IsAromatic():
                bond_order = 5
            # check if bond is a ring bond, i.e., both atoms belongs to the same ring
            idx1_rings = set(self.get_atom_rings(idx1))
            idx2_rings = set(self.get_atom_rings(idx2))
            in_rings = list(set.intersection(idx1_rings, idx2_rings))
            self.add_bond(idx1, idx2, order=bond_order, in_rings=in_rings)

    def copy(self):
        """ return a copy of the current setup"""
        return OBMoleculeSetup(self.mol, template=self)<|MERGE_RESOLUTION|>--- conflicted
+++ resolved
@@ -516,7 +516,6 @@
                 graph[atom_idx] = self.walk_recursive(atom_idx, collected=[], exclude=list(ring_atom_idxs))
             self.rings[ring_atom_idxs]['graph'] = graph
 
-<<<<<<< HEAD
     def add_dihedral_interaction(self, fourier_series):
         """ """
         index = 0
@@ -542,10 +541,7 @@
                     return False
         return True
 
-    def init_bond(self, flexible_amides):
-=======
     def init_bond(self):
->>>>>>> 0cb0844d
         """ iterate through molecule bonds and build the bond table (id, table)
             CALCULATE
                 bond_order: int

#!/usr/bin/env python
# -*- coding: utf-8 -*-
#
# Meeko
#

from abc import ABC, abstractmethod
from copy import deepcopy
from collections import defaultdict
from dataclasses import asdict, dataclass, field
import json
import sys
import warnings

import numpy as np
import rdkit.Chem
from rdkit import Chem
from rdkit.Chem import rdPartialCharges
from rdkit.Chem import rdMolInterchange

from .utils.jsonutils import rdkit_mol_from_json, tuple_to_string, string_to_tuple
from .utils import rdkitutils
from .utils import utils
from .utils.geomutils import calcDihedral
from .utils.pdbutils import PDBAtomInfo
from .receptor_pdbqt import PDBQTReceptor

try:
    from openbabel import openbabel as ob
    from .utils import obutils
except ImportError:
    _has_openbabel = False
else:
    _has_openbabel = True

try:
    from misctools import StereoIsomorphism
except ImportError as _import_misctools_error:
    _has_misctools = False
else:
    _has_misctools = True


from .utils import rdkitutils

# region DEFAULT VALUES
DEFAULT_PDBINFO = None
DEFAULT_CHARGE = 0.0
DEFAULT_COORD = np.array([0.0, 0.0, 0.0], dtype="float")
DEFAULT_ATOMIC_NUM = None
DEFAULT_ATOM_TYPE = None
DEFAULT_IS_IGNORE = False
DEFAULT_GRAPH = []

DEFAULT_BOND_ROTATABLE = False

DEFAULT_RING_CORNER_FLIP = False
DEFAULT_RING_GRAPH = []
DEFAULT_RING_IS_AROMATIC = False
DEFAULT_RING_CLOSURE_BONDS_REMOVED = []
DEFAULT_RING_CLOSURE_PSEUDOS_BY_ATOM = defaultdict
# endregion


# region Helper Data Organization Classes
class UniqAtomParams:
    """
    A helper class used to keep parameters organized in a particular way that lets them be more usable.

    Attributes
    ----------
    params: list[]
        can be thought of as rows
    param_names: list[]
        can be thought of as columns
    """

    def __init__(self):
        self.params = []  # aka rows
        self.param_names = []  # aka column names

    @classmethod
    def from_dict(cls, dictionary):
        """
        Creates an UniqAtomParams object, populates it with information from the input dictionary, then returns
        the new object.

        Parameters
        ----------
        dictionary: dict()
            A dictionary containing the keys "params" and "param_names", where the value for "params" is parseable as
            rows and the value for "param_names" contains the corresponding column data.

        Returns
        -------
        A populated UniqAtomParams object
        """
        uap = UniqAtomParams()
        uap.params = [row.copy() for row in dictionary["params"]]
        uap.param_names = dictionary["param_names"].copy()
        return uap

    def get_indices_from_atom_params(self, atom_params):
        """
        Retrieves the indices of specific atom parameters in the UniqAtomParams object.

        Parameters
        ----------
        atom_params: dict()
            A dict with keys that correspond to the param names already in the UniqAtomParams object. The values are
            lists that should all be the same size, and

        Returns
        -------
        A list of indices corresponding to the order of parameters in the atom_params value lists that indicates the
        index of that "row" of parameters in UniqAtomParams params.
        """
        nr_items = set([len(values) for key, values in atom_params.items()])
        if len(nr_items) != 1:
            raise RuntimeError(
                f"all lists in atom_params must have same length, got {nr_items}"
            )
        if set(atom_params) != set(self.param_names):
            msg = f"parameter names in atom_params differ from internal ones\n"
            msg += f"  - in atom_params: {set(atom_params)}"
            msg += f"  - internal: {set(self.param_names)}"
            raise RuntimeError(msg)
        nr_items = nr_items.pop()
        param_idxs = []
        for i in range(nr_items):
            row = [atom_params[key][i] for key in self.param_names]
            param_index = None
            for j, existing_row in enumerate(self.params):
                if row == existing_row:
                    param_index = j
                    break
            param_idxs.append(param_index)
        return param_idxs

    def add_parameter(self, new_param_dict):
        # remove None values to avoid a column with only Nones
        new_param_dict = {k: v for k, v in new_param_dict.items() if v is not None}
        incoming_keys = set(new_param_dict.keys())
        existing_keys = set(self.param_names)
        new_keys = incoming_keys.difference(existing_keys)
        for new_key in new_keys:
            self.param_names.append(new_key)
            for row in self.params:
                row.append(None)  # fill in empty "cell" in new "column"

        new_row = []
        for key in self.param_names:
            value = new_param_dict.get(key, None)
            new_row.append(value)

        if len(new_keys) == 0:  # try to match with existing row
            for index, row in enumerate(self.params):
                if row == new_row:
                    return index

        # if we are here, we didn't match
        new_row_index = len(self.params)
        self.params.append(new_row)
        return new_row_index

    def add_molsetup(
        self, molsetup, atom_params=None, add_atomic_nr=False, add_atom_type=False
    ):
        if "q" in molsetup.atom_params or "atom_type" in molsetup.atom_params:
            msg = '"q" and "atom_type" found in molsetup.atom_params'
            msg += " but are hard-coded to store molsetup.charge and"
            msg += " molsetup.atom_type in the internal data structure"
            raise RuntimeError(msg)
        if atom_params is None:
            atom_params = molsetup.atom_params
        param_idxs = []
        for atom_index, ignore in enumerate(molsetup.atom_ignore):
            if ignore:
                param_idx = None
            else:
                p = {k: v[atom_index] for (k, v) in molsetup.atom_params.items()}
                if add_atomic_nr:
                    if "atomic_nr" in p:
                        raise RuntimeError(
                            "trying to add atomic_nr but it's already in atom_params"
                        )
                    p["atomic_nr"] = molsetup.atomic_num[atom_index]
                if add_atom_type:
                    if "atom_type" in p:
                        raise RuntimeError(
                            "trying to add atom_type but it's already in atom_params"
                        )
                    p["atom_type"] = molsetup.atom_type[atom_index]
                param_idx = self.add_parameter(p)
            param_idxs.append(param_idx)
        return param_idxs


@dataclass
class Atom:
    index: int
    pdbinfo: str or PDBAtomInfo = DEFAULT_PDBINFO
    charge: float = DEFAULT_CHARGE
    coord: np.ndarray = field(default_factory=np.ndarray)
    atomic_num: int = DEFAULT_ATOMIC_NUM
    atom_type: str = DEFAULT_ATOM_TYPE
    is_ignore: bool = DEFAULT_IS_IGNORE
    graph: list[int] = field(default_factory=list)
    interaction_vectors: list[np.array] = field(default_factory=list)

    is_dummy: bool = False
    is_pseudo_atom: bool = False

    @staticmethod
    def from_json(obj: dict):
        """
        Takes an object and attempts to deserialize it into an Atom object.

        Parameters
        ----------
        obj: Object
            This can be any object, but it should be a dictionary constructed by deserializing the JSON representation
            of an Atom object.

        Returns
        -------
        If the input is a dictionary corresponding to an Atom, will return an Atom with data populated from the
        dictionary. Otherwise, returns the input object.
        """
        # if the input object is not a dict, we know that it will not be parsable and is unlikely to be usable or
        # safe data, so we should ignore it.
        if type(obj) is not dict:
            return obj

        # Check that all the keys we expect are in the object dictionary as a safety measure
        expected_json_keys = {
            "index",
            "pdbinfo",
            "charge",
            "coord",
            "atomic_num",
            "atom_type",
            "is_ignore",
            "graph",
            "interaction_vectors",
            "is_dummy",
            "is_pseudo_atom",
        }
        if set(obj.keys()) != expected_json_keys:
            return obj

        # Constructs an atom object from the provided keys.
        index = obj["index"]
        pdbinfo = PDBAtomInfo(*obj["pdbinfo"])
        charge = obj["charge"]
        coord = np.asarray(obj["coord"])
        atomic_num = obj["atomic_num"]
        atom_type = obj["atom_type"]
        is_ignore = obj["is_ignore"]
        graph = obj["graph"]
        interaction_vectors = [np.asarray(i) for i in obj["interaction_vectors"]]
        is_dummy = obj["is_dummy"]
        is_pseudo_atom = obj["is_pseudo_atom"]
        output_atom = Atom(
            index,
            pdbinfo,
            charge,
            coord,
            atomic_num,
            atom_type,
            is_ignore,
            graph,
            interaction_vectors,
            is_dummy,
            is_pseudo_atom,
        )
        return output_atom


@dataclass
class Bond:
    canon_id: (int, int)
    index1: int
    index2: int
    rotatable: bool = DEFAULT_BOND_ROTATABLE

    def __init__(
        self,
        index1: int,
        index2: int,
        rotatable: bool = DEFAULT_BOND_ROTATABLE,
    ):
        self.canon_id = self.get_bond_id(index1, index2)
        self.index1 = index1
        self.index2 = index2
        self.rotatable = rotatable
        return

    @staticmethod
    def get_bond_id(idx1: int, idx2: int):
        """
        Generates a consistent, "canonical", bond id from a pair of atom indices in the graph.

        Parameters
        ----------
        idx1: int
            atom index of one of the atoms in the bond
        idx2: int
            atom index of the other atom in the bond

        Returns
        -------
        canon_id: tuple
            a tuple of the two indices in their canonical order.
        """
        idx_min = min(idx1, idx2)
        idx_max = max(idx1, idx2)
        return idx_min, idx_max

    @staticmethod
    def from_json(obj: dict):
        """
        Takes an object and attempts to deserialize it into a Bond object.

        Parameters
        ----------
        obj: Object
            This can be any object, but it should be a dictionary constructed by deserializing the JSON representation
            of a Bond object.

        Returns
        -------
        If the input is a dictionary corresponding to a Bond, will return a Bond with data populated from the
        dictionary. Otherwise, returns the input object.
        """
        # if the input object is not a dict, we know that it will not be parsable and is unlikely to be usable or
        # safe data, so we should ignore it.
        if type(obj) is not dict:
            return obj

        # Check that all the keys we expect are in the object dictionary as a safety measure
        expected_json_keys = {"canon_id", "index1", "index2", "rotatable"}
        if set(obj.keys()) != expected_json_keys:
            return obj

        # Constructs a bond object from the provided keys.
        index1 = obj["index1"]
        index2 = obj["index2"]
        rotatable = obj["rotatable"]
        output_bond = Bond(index1, index2, rotatable)
        return output_bond


@dataclass
class Ring:
    ring_id: tuple
    corner_flip: bool = DEFAULT_RING_CORNER_FLIP
    graph: dict = field(default_factory=list)
    is_aromatic: bool = DEFAULT_RING_IS_AROMATIC

    @staticmethod
    def from_json(obj: dict):
        """
        Takes an object and attempts to deserialize it into a Ring object.

        Parameters
        ----------
        obj: Object
            This can be any object, but it should be a dictionary constructed by deserializing the JSON representation
            of a Ring object.

        Returns
        -------
        If the input is a dictionary corresponding to a Ring, will return a Ring with data populated from the
        dictionary. Otherwise, returns the input object.
        """
        # if the input object is not a dict, we know that it will not be parsable and is unlikely to be usable or
        # safe data, so we should ignore it.
        if type(obj) is not dict:
            return obj

        # Check that all the keys we expect are in the object dictionary as a safety measure
        expected_json_keys = {"ring_id", "corner_flip", "graph", "is_aromatic"}
        if set(obj.keys()) != expected_json_keys:
            return obj

        # Constructs a Ring object from the provided keys.
        ring_id = string_to_tuple(obj["ring_id"], int)
        corner_flip = obj["corner_flip"]
        graph = obj["graph"]
        is_aromatic = obj["is_aromatic"]
        output_ring = Ring(ring_id, corner_flip, graph, is_aromatic)
        return output_ring


@dataclass
class RingClosureInfo:
    bonds_removed: list = field(default_factory=list)
    pseudos_by_atom: dict = DEFAULT_RING_CLOSURE_PSEUDOS_BY_ATOM


@dataclass
class Restraint:
    atom_index: int
    target_coords: (float, float, float)
    kcal_per_angstrom_square: float
    delay_angstroms: float

    def copy(self):
        new_target_coords = (
            self.target_coords[0],
            self.target_coords[1],
            self.target_coords[2],
        )
        new_restraint = Restraint(
            self.atom_index,
            new_target_coords,
            self.kcal_per_angstrom_square,
            self.delay_angstroms,
        )
        return new_restraint

    @staticmethod
    def from_json(obj: dict):
        """
        Takes an object and attempts to deserialize it into a Restraint object.

        Parameters
        ----------
        obj: Object
            This can be any object, but it should be a dictionary constructed by deserializing the JSON representation
            of a Restraint object.

        Returns
        -------
        If the input is a dictionary corresponding to a Restraint, will return a Restraint with data populated from the
        dictionary. Otherwise, returns the input object.
        """
        # if the input object is not a dict, we know that it will not be parsable and is unlikely to be usable or
        # safe data, so we should ignore it.
        if type(obj) is not dict:
            return obj

        # Check that all the keys we expect are in the object dictionary as a safety measure
        expected_json_keys = {
            "atom_index",
            "target_coords",
            "kcal_per_angstrom_square",
            "delay_angstroms",
        }
        if set(obj.keys()) != expected_json_keys:
            return obj

        # Constructs a Restraint object from the provided keys.
        atom_index = obj["atom_index"]
        target_coords = tuple(obj["target_coords"])
        kcal_per_angstrom_square = obj["kcal_per_angstrom_square"]
        delay_angstroms = obj["delay_angstroms"]
        output_restraint = Restraint(
            atom_index, target_coords, kcal_per_angstrom_square, delay_angstroms
        )
        return output_restraint


# endregion


class MoleculeSetup:
    """
    Base MoleculeSetup Class, provides a way to store information about molecules for a number of purposes.

    Attributes
    ----------
    name: str
    is_sidechain: bool
    pseudoatom_count: int

    atoms: list[Atom]
    bond_info: dict[tuple, Bond]
    rings: dict
    ring_closure_info: RingClosureInfo
    rotamers: list[dict]

    atom_params: dict
    restraints: list[Restraint]
    flexibility_model: dict
    """

    # region CLASS CONSTANTS
    PSEUDOATOM_ATOMIC_NUM = 0
    # endregion

    def __init__(self, name: str = None, is_sidechain: bool = False):
        # Molecule Setup Identity
        self.name: str = name
        self.is_sidechain: bool = is_sidechain
        self.pseudoatom_count: int = 0

        # Tracking atoms and bonds
        self.atoms: list[Atom] = []
        self.bond_info: dict[tuple, Bond] = {}
        self.rings: dict[tuple, Ring] = {}
        self.ring_closure_info = RingClosureInfo([], {})
        self.rotamers: list[dict] = []  # TODO: revisit rotamer implementation

        self.atom_params: dict = {}
        self.restraints: list = (
            []
        )  # TODO: determine whether restraints are being used anymore

        # TODO: redesign flexibility model to resolve some of the circular imports and to make it more structured
        self.flexibility_model = None  # from flexibility_model - from flexibility.py

    # region Manually Building A MoleculeSetup
    def add_atom(
        self,
        atom_index: int = None,
        overwrite: bool = False,
        pdbinfo: str or PDBAtomInfo = DEFAULT_PDBINFO,
        charge: float = DEFAULT_CHARGE,
        coord: np.ndarray = None,
        atomic_num: int = DEFAULT_ATOMIC_NUM,
        atom_type: str = DEFAULT_ATOM_TYPE,
        is_ignore: bool = DEFAULT_IS_IGNORE,
        graph: list[int] = None,
    ):
        """
        Adds an atom with all the specified attributes to the MoleculeSetup, either at the specified atom index, or by
        appending it to the internal list of atoms. Default values will be used for any attributes with unspecified
        values.

        Parameters
        ----------
        atom_index: int
            atom index in the MoleculeSetup
        overwrite: bool
            can we overwrite other atoms may be in the same atom index as this one
        pdbinfo: str
            pdb string for the atom
        coord: np.ndarray
            the atom's coordinates
        charge: float
            partial charge to be loaded for the atom
        atomic_num: int
            the atomic number of the atom
        atom_type: str
            TODO: needs info
        is_ignore: bool
            ignore flag for the atom
        graph: List[List[int]]

        Returns
        -------
        None

        Raises
        ------
        RuntimeException
            If the user tries to overwrite an existing atom without explicitly allowing overwrites.
        """
        # If atom index is specified and it would be trying to overwrite an existing atom in the atom list, raises a
        # Runtime Exception
        insert_disallowed = len(self.atoms) > atom_index and not overwrite
        if (
            atom_index is not None
            and insert_disallowed
            and not self.atoms[atom_index].is_dummy
        ):
            raise RuntimeError(
                "ADD_ATOM Error: the atom_index [%d] is already occupied (use 'overwrite' to force)"
            )

        # If atom index is not specified, appends the new atom to the end of the current atom list
        if atom_index is None:
            atom_index = len(self.atoms)

        # Inserts dummy atoms if a specified atom index is greater than the current length of the atom list
        while atom_index > len(self.atoms):
            self.atoms.append(Atom(len(self.atoms), is_dummy=True))

        # Creates and adds new atom to the atom list
        if coord is None:
            coord = deepcopy(DEFAULT_COORD)
        if graph is None:
            graph = deepcopy(DEFAULT_GRAPH)
        new_atom = Atom(
            atom_index,
            pdbinfo,
            charge,
            coord,
            atomic_num,
            atom_type,
            is_ignore,
            graph,
        )
        if atom_index < len(self.atoms):
            self.atoms[atom_index] = new_atom
            return
        self.atoms.append(new_atom)
        return

    def add_pseudoatom(
        self,
        pdbinfo: str or PDBAtomInfo = DEFAULT_PDBINFO,
        charge: float = DEFAULT_CHARGE,
        coord: np.ndarray = None,
        atom_type: str = DEFAULT_ATOM_TYPE,
        is_ignore: bool = DEFAULT_IS_IGNORE,
        anchor_list: list[int] = None,
        rotatable: bool = False,
        directional_vectors: list[int] = None,
    ):
        """
        Adds a pseudoatom with all the specified attributes to the MoleculeSetup. Default values will be used for any
        attributes with unspecified values. Multiple bonds can be specified to support the centroids of aromatic rings.
        If rotatable, makes the anchor atom rotatable to allow the pseudoatom movement.

        Parameters
        ----------
        pdbinfo: str
            PDB string for the pseudoatom.
        charge: float
            partial charge for the pseudoatom
        coord: np.ndarray
            the pseudoatom's coordinates
        atom_type: str
            TODO: needs info
        is_ignore: bool
            ignore flag for the pseudoatom
        anchor_list: list[int]
            a list of ints indicating the multiple bonds that can be specified as input
        rotatable: bool
            flag indicating if the anchor atom should be marked as rotatable to allow the pseudoatom movement.
        directional_vectors
            TODO: needs info

        Returns
        -------
        pseudoatom_index: int
            The atom_index of the added pseudoatom

        Raises
        ------
        RuntimeError:
            When the incorrect number of anchors of pseudoatoms are found in rigid_groups in the flexibility model

        """
        # Places the atom at the end of the atom list.
        pseudoatom_index = len(self.atoms)
        # Creates the atom and marks it as a pseudoatom
        if coord is None:
            coord = deepcopy(DEFAULT_COORD)
        new_pseudoatom = Atom(
            pseudoatom_index,
            pdbinfo=pdbinfo,
            charge=charge,
            coord=coord,
            atomic_num=self.PSEUDOATOM_ATOMIC_NUM,
            atom_type=atom_type,
            is_ignore=is_ignore,
            is_pseudo_atom=True,
        )
        self.atoms.append(new_pseudoatom)
        # Adds bonds for all of the provided anchor atoms
        if anchor_list is not None:
            for anchor in anchor_list:
                self.add_bond(pseudoatom_index, anchor, rotatable=rotatable)
        # Adds directional vectors [Check what this is used for/if this is used]
        if directional_vectors is not None:
            self._add_interaction_vectors(pseudoatom_index, directional_vectors)
        # If there are no specified anchor atoms,
        if not self.flexibility_model or not anchor_list:
            return pseudoatom_index
        # TODO: revise this logic
        # If there is a flexibility model in the MoleculeSetup, adds the psuedoatom to the flexibility model's rigid
        # group tracking
        rigid_groups_indices = []
        for anchor in anchor_list:
            for rigid_index, members in self.flexibility_model[
                "rigid_body_members"
            ].items():
                if anchor in members:
                    rigid_groups_indices.append(rigid_index)
        if len(rigid_groups_indices) != 1:
            raise RuntimeError(
                f"anchors of pseudo atom found in {len(rigid_groups_indices)} rigid_groups (must be 1)"
            )
        rigid_index = rigid_groups_indices[0]
        self.flexibility_model["rigid_body_members"][rigid_index].append(
            pseudoatom_index
        )
        # returns the pseudoatom index
        return pseudoatom_index

    def delete_atom(self, atom_index: int):
        """
        Clears the atom data at a specified atom index and replaces the atom with a dummy atom.

        Parameters
        ----------
        atom_index: int
            atom index to replace with a dummy atom

        Returns
        -------
        None
        """
        blank_atom = Atom(atom_index, is_dummy=True)
        self.atoms[atom_index] = blank_atom
        return

    def add_bond(
        self,
        atom_index_1: int,
        atom_index_2: int,
        rotatable: bool = DEFAULT_BOND_ROTATABLE,
    ) -> None:
        """
        Creates a bond and adds it to all the internal data structures where atom bonds are being tracked.

        Parameters
        ----------
        atom_index_1: int
            Atom index of one of the atoms in the bond
        atom_index_2: int
            Atom index of the other atom in the bond
        rotatable: bool
            Indicates whether the bond is rotatable

        Returns
        -------
        None

        Raises
        ------
        IndexError:
            When one or more the given bond atom indices do not exist in the MoleculeSetup
        """
        # Checks that both of the atom indices provided are valid indices, otherwise throws an error
        if len(self.atoms) <= atom_index_1 or len(self.atoms) <= atom_index_2:
            raise IndexError(
                "ADD_BOND: provided atom indices outside the range of atoms currently in MoleculeSetup"
            )
        # Adds each atom to the other's bond graph
        if atom_index_2 not in self.atoms[atom_index_1].graph:
            self.atoms[atom_index_1].graph.append(atom_index_2)
        if atom_index_1 not in self.atoms[atom_index_2].graph:
            self.atoms[atom_index_2].graph.append(atom_index_1)
        # Creates new bond object and uses its internal canonical bond id to add it to MoleculeSetup bond tracking.
        new_bond = Bond(atom_index_1, atom_index_2, rotatable)
        self.bond_info[new_bond.canon_id] = new_bond
        return

    def delete_bond(self, atom_index_1: int, atom_index_2: int):
        """
        Deletes a bond from the molecule setup.

        Parameters
        ----------
        atom_index_1: int
            The atom index of one of the atoms in the bond to delete
        atom_index_2: int
            The atom index of the other atom in the bond to delete

        Returns
        -------
        None
        """
        # Gets canon bond id for the bond to delete
        canon_bond_id = Bond.get_bond_id(atom_index_1, atom_index_2)
        # Deletes the bond from the internal bond table
        del self.bond_info[canon_bond_id]
        # Removes the bond from each atom's graph
        self.atoms[atom_index_1].graph.remove(atom_index_2)
        self.atoms[atom_index_2].graph.remove(atom_index_1)
        return

    def add_rotamers(
        self, index_list: list[(int, int, int, int)], angle_list: np.ndarray
    ):
        """
        Adds rotamers to the internal record of rotamers.

        Parameters
        ----------
        index_list: list[(int, int, int, int)]
        angle_list: np.ndarray

        Returns
        -------
        None
        """
        # It's unclear how this will work without the coordinates in the moleculesetup. food for thought.
        # TODO: address issues with the lack of coords and add detail in function comment
        rotamers = {}
        for (idx1, idx2, idx3, idx4), angle in zip(index_list, angle_list):
            bond_id = Bond.get_bond_id(idx2, idx3)
            if bond_id in rotamers:
                raise RuntimeError("repeated bond %d-$d" % bond_id)
            if not self.bond_info[bond_id].rotatable:
                raise RuntimeError(
                    "trying to add rotamer for non rotatable bond %d-%d" % bond_id
                )
            # d0 = calcDihedral(xyz[i1], xyz[i2], xyz[i3], xyz[i4])
            dihedral = 0  # TODO: fix this
            rotamers[bond_id] = angle - dihedral
        self.rotamers.append(rotamers)
        return

    def delete_rotamers(
        self,
        bond_id_list: list[tuple] = None,
        index_list: list[(int, int, int, int)] = None,
    ):
        """
        Deletes rotamers from the internal list of rotamers, either by using bond ids or by generating bond ids from a
        list of input indices.

        Parameters
        ----------
        bond_id_list: list[tuple]
        index_list: list[(int, int, int, int)]

        Returns
        -------
        None
        """
        # loops through the index list, generates bond ids from the provided indices and adds them to the bond_id_list
        if index_list is not None:
            for idx1, idx2, idx3, idx4 in index_list:
                bond_id = Bond.get_bond_id(idx2, idx3)
                bond_id_list.append(bond_id)
        # deletes all bond_ids in bond_id_list from self.rotamers
        if bond_id_list is not None:
            for bond_id in bond_id_list:
                if bond_id in self.rotamers:
                    del self.rotamers[bond_id]
        return

    def _add_interaction_vectors(self, atom_index: int, vector_list: list[np.array]):
        """
        Adds input vector list to the list of directional interaction vectors for the specified atom.

        Parameters
        ----------
        atom_index: int
            index of the atom to add the vectors to
        vector_list: list[np.array]
            a list of directional interaction vectors

        Returns
        -------
        None

        Raises
        ------
        IndexError
            if the specified atom index does not exist or is a dummy atom.
        """
        if atom_index > len(self.atoms) or self.atoms[atom_index].is_dummy:
            raise IndexError(
                "INTERACTION_VECTORS: provided atom index is out of range or is a dummy atom."
            )
        for vector in vector_list:
            self.atoms[atom_index].interaction_vectors.append(vector)
        return

    @property
    def true_atom_count(self):
        """
        Counts the number of atoms in the MoleculeSetup that are not pseudo_atoms or marked as dummy atoms

        Returns
        -------
        count: int
            The number of atoms currently in the MoleculeSetup that are not dummy atoms or pseudo_atoms.
        """
        count = 0
        for atom in self.atoms:
            if not atom.is_pseudo_atom and not atom.is_dummy:
                count += 1
        return count

    # this might void the graph connections and everything in bonds, might need to add a dict of the changes we're
    # making and then use that save this for a future push.
    def clean_atoms(self, remove_pseudoatoms: bool = False):
        """
        Cleans dummy and potentially also pseudoatoms from the MoleculeSetup so only true atoms remain. Note that this
        is pretty slow and should not be done often.

        Parameters
        ----------
        remove_pseudoatoms: bool
            Indicates if we want to remove all the pseudoatoms from the MoleculeSetup.

        Returns
        -------
        The number of atoms removed from the MoleculeSetup.
        """
        new_atoms = []
        removed_atom_count = 0
        atom_index_mapping = {}
        for atom in self.atoms:
            if remove_pseudoatoms and atom.is_pseudo_atom:
                removed_atom_count += 1
                continue
            if atom.is_dummy:
                removed_atom_count += 1
                continue
            atom.index = atom.index - removed_atom_count
            new_atoms.append(atom)
        self.atoms = new_atoms
        if remove_pseudoatoms:
            self.pseudoatom_count = 0
        return removed_atom_count

    # endregion

    # region Getters and Setters

    def get_pdbinfo(self, atom_index: int):
        """
        Retrieves the PDB Info string for the atom with the specified atom index.

        Parameters
        ----------
        atom_index: int
            Atom index to retrieve data for.

        Returns
        -------
        pdbinfo: str
            A string containing the pdb information for the atom

        Raises
        ------
        IndexError:
            When the provided atom index does not exist in the MoleculeSetup or the atom index does not contain
            data.
        """
        if atom_index > len(self.atoms) or self.atoms[atom_index].is_dummy:
            raise IndexError(
                "GET_PDBINFO: provided atom index is out of range or is a dummy atom"
            )
        return self.atoms[atom_index].pdbinfo

    def get_charge(self, atom_index: int):
        """
        Retrieves the partial charge for the atom with the specified atom index.

        Parameters
        ----------
        atom_index: int
            Atom index to retrieve data for.

        Returns
        -------
        charge: float
            The charge associated with the atom

        Raises
        ------
        IndexError:
            When the provided atom index does not exist in the MoleculeSetup or the atom index does not contain
            data.
        """
        if atom_index > len(self.atoms) or self.atoms[atom_index].is_dummy:
            raise IndexError(
                "GET_CHARGE: provided atom index is out of range or is a dummy atom"
            )
        return self.atoms[atom_index].charge

    def get_coord(self, atom_index: int):
        """
        Retrieves the coordinates for the atom with the specified atom index.

        Parameters
        ----------
        atom_index: int
            Atom index to retrieve data for.

        Returns
        -------
        coord: np.ndarray
            The coordinates associated with the atom.

        Raises
        ------
        IndexError:
            When the provided atom index does not exist in the MoleculeSetup or the atom index does not contain
            data.
        """
        if atom_index > len(self.atoms) or self.atoms[atom_index].is_dummy:
            raise IndexError(
                "GET_CHARGE: provided atom index is out of range or is a dummy atom"
            )
        return self.atoms[atom_index].coord

    def get_atomic_num(self, atom_index: int):
        """
        Retrieves the atomic number for the atom with the specified atom index.

        Parameters
        ----------
        atom_index: int
            Atom index to retrieve data for.

        Returns
        -------
        atomic_num: int
            The atomic number associated with an atom.

        Raises
        ------
        IndexError:
            When the provided atom index does not exist in the MoleculeSetup or the atom index does not contain
            data.
        """
        if atom_index > len(self.atoms) or self.atoms[atom_index].is_dummy:
            raise IndexError(
                "GET_ATOMIC_NUM: provided atom index is out of range or is a dummy atom"
            )
        return self.atoms[atom_index].atomic_num

    def get_atom_type(self, atom_index: int):
        """
        Retrieves the atom type for the atom with the specified atom index.

        Parameters
        ----------
        atom_index: int
            Atom index to retrieve data for.

        Returns
        -------
        charge: str
            The atom index associated with the atom

        Raises
        ------
        IndexError:
            When the provided atom index does not exist in the MoleculeSetup or the atom index does not contain data.
        """
        if atom_index > len(self.atoms) or self.atoms[atom_index].is_dummy:
            raise IndexError(
                "GET_ATOM_TYPE: provided atom index is out of range or is a dummy atom"
            )
        return self.atoms[atom_index].atom_type

    def set_atom_type(self, atom_index: int, atom_type: str) -> None:
        """
        Sets the atom type for the atom with the specified atom index.

        Parameters
        ----------
        atom_index: int
            Atom index to set atom_type for.
        atom_type
            Atom type string to set.

        Returns
        -------
        None

        Raises
        ------
        IndexError:
            When the provided atom index does not exist in the MoleculeSetup or the atom index does not contain data.
        """
        if atom_index > len(self.atoms) or self.atoms[atom_index].is_dummy:
            raise IndexError(
                "SET_ATOM_TYPE: provided atom index is out of range or is a dummy atom"
            )
        self.atoms[atom_index].atom_type = atom_type
        return

    def set_atom_type_from_uniq_atom_params(
        self, uniq_atom_params: UniqAtomParams, prefix: str
    ):
        """
        Uses a UniqAtomParams object to set the atom_type attribute for atoms in the Molecule Setup object. Adds the specified prefix
        to each of the atom_type attributes pulled from UniqAtomParams.

        Parameters
        ----------
        uniq_atom_params: UniqAtomParams
            A uniq atom params object to extract atom_type from
        prefix: string
            A prefix to be appended to all the atom_type attributes

        Returns
        -------
        None
        """
        # Gets a mapping from parameter indices in atom_params to those in uniq_atom_params
        parameter_indices = uniq_atom_params.get_indices_from_atom_params(
            self.atom_params
        )
        # Checks that we have the correct number of retrieved indices.
        if len(parameter_indices) != len(self.atoms):
            raise RuntimeError(
                "Number of parameters ({len(parameter_indices)}) not equal to number of atoms in Molecule Setup ({len(self.atom_type)})"
            )
        # Loops through the indices in parameter indices and sets atom types with the input prefix
        for i, j in enumerate(parameter_indices):
            self.atom_type[i] = f"{prefix}{j}"
        return None

    def get_is_ignore(self, atom_index: int):
        """
        Retrieves the is_ignore boolean for the atom with the specified atom index.

        Parameters
        ----------
        atom_index: int
            Atom index to retrieve data for.

        Returns
        -------
        is_ignore: bool
            Indicates whether a particular atom should be ignored

        Raises
        ------
        IndexError:
            When the provided atom index does not exist in the MoleculeSetup or the atom index does not contain
            data.
        """
        if atom_index > len(self.atoms) or self.atoms[atom_index].is_dummy:
            raise IndexError(
                "GET_IS_IGNORE: provided atom index is out of range or is a dummy atom"
            )
        return self.atoms[atom_index].is_ignore

    def get_neighbors(self, atom_index: int):
        """
        Retrieves the partial charge for the atom with the specified atom index.

        Parameters
        ----------
        atom_index: int
            Atom index to retrieve data for.

        Returns
        -------
        graph: list[int]
            The graph of the atoms connections to other atoms.

        Raises
        ------
        IndexError:
            When the provided atom index does not exist in the MoleculeSetup or the atom index does not contain
            data.
        """
        if atom_index > len(self.atoms) or self.atoms[atom_index].is_dummy:
            raise IndexError(
                "GET_GRAPH: provided atom index is out of range or is a dummy atom"
            )
        return self.atoms[atom_index].graph

    def get_interaction_vectors(self, atom_index: int):
        if atom_index > len(self.atoms) or self.atoms[atom_index].is_dummy:
            raise IndexError(
                "GET_INTERACTION_VECTORS: provided atom index is out of range or is a dummy atom"
            )
        return self.atoms[atom_index].interaction_vectors

    # endregion

    def merge_terminal_atoms(self, indices) -> None:
        """
        Primarily for merging hydrogens, but will merge the data for any atom or pseudoatom that is bonded to only one
        other atom.

        Parameters
        ----------
        indices: list
            A list of indices to merge

        Returns
        -------
        None
        """
        for index in indices:
            if len(self.get_neighbors(index)) != 1:
                msg = "Atempted to merge atom %d with %d neighbors. "
                msg += "Only atoms with one neighbor can be merged."
                msg = msg % (index + 1, self.get_neighbors(index))
                raise RuntimeError(msg)
            neighbor_index = self.get_neighbors(index)[0]
            self.atoms[neighbor_index].charge += self.get_charge(index)
            self.atoms[index].charge = 0.0
            self.atoms[index].is_ignore = True
        return

    # NOTE: This is a candidate for moving to utils
    @staticmethod
    def get_bonds_in_ring(ring: tuple) -> list[tuple]:
        """
        Takes as input a tuple of atom indices corresponding to atoms in a ring and returns a list of all the bonds ids
        in the ring.

        Parameters
        ----------
        ring: tuple
            A list of atom indices of the atoms in a ring.

        Returns
        -------
        A list of canonical bond id tuples for the bonds in the ring.
        """
        bonds = []
        num_indices = len(ring)
        for i in range(num_indices):
            bond = (ring[i], ring[(i + 1) % num_indices])
            bond = Bond.get_bond_id(bond[0], bond[1])
            bonds.append(bond)
        return bonds

    def _recursive_graph_walk(
        self, idx: int, collected: list[int] = None, exclude: list[int] = None
    ):
        """
        Recursively walks through a molecular graph and returns bond-connected subgroups.

        Parameters
        ----------
        idx: int
            atom index to start the recursive walk from
        collected: list[int]
            a list of connected subgroups
        exclude: list[int]
            a list of atom indices to exclude from the final walk.

        Returns
        -------
        A list of ints indicating the subgroups that are bond-connected.
        """
        if collected is None:
            collected = []
        if exclude is None:
            exclude = []
        for neighbor in self.get_neighbors(idx):
            if neighbor in collected or neighbor in exclude:
                continue
            collected.append(neighbor)
            self._recursive_graph_walk(neighbor, collected, exclude)
        return collected

    def write_coord_string(self) -> str:
        """
        Constructs and returns a string of all atom and pseudoatom elements and coordinates.

        Returns
        -------
        A string of all atom and pseudoatom elements and coordinates.
        """
        n = len(self.atoms)
        output_string = "%d\n\n" % n
        for index in range(n):
            element = "Ne"
            if self.atoms[index].is_dummy:
                continue
            if not self.atoms[index].is_pseudo_atom:
                element = utils.mini_periodic_table[self.atoms[index].atomic_num]
            x, y, z = self.atoms[index].coord
            output_string += "%3s %12.6f %12.6f %12.6f\n" % (element, x, y, z)
        return output_string

    def show(self) -> None:
        """
        Legacy function to print the contents of a MoleculeSetup in a human-readable format.

        Returns
        -------
        None
        """
        total_charge = 0

        print("Molecule Setup\n")
        print(
            "==============[ ATOMS ]==================================================="
        )
        print("idx  |          coords            | charge |ign| atype    | connections")
        print(
            "-----+----------------------------+--------+---+----------+--------------- . . . "
        )
        for atom in self.atoms:
            print(
                "% 4d | % 8.3f % 8.3f % 8.3f | % 1.3f | %d"
                % (
                    atom.index,
                    atom.coord[0],
                    atom.coord[1],
                    atom.coord[2],
                    atom.charge,
                    atom.is_ignore,
                ),
                "| % -8s |" % atom.atom_type,
                atom.graph,
            )
            total_charge += atom.charge
        print(
            "-----+----------------------------+--------+---+----------+--------------- . . . "
        )
        print("  TOT CHARGE: %3.3f" % total_charge)
        print("\n======[ DIRECTIONAL VECTORS ]==========")
        for atom in self.atoms:
            if atom.interaction_vector:
                print("% 4d " % atom.index, atom.atom_type, end=" ")

        print("\n==============[ BONDS ]================")
        # For sanity users, we won't show those keys for now
        keys_to_not_show = ["type"]
        for bond_id, bond in list(self.bond_info.items()):
            t = ", ".join(
                "%s: %s" % (i, j)
                for i, j in bond.__dict__.items()
                if i not in keys_to_not_show
            )
            print("% 8s - " % str(bond_id), t)
        print("")
        return

    def to_json(self):
        """
        Converts MoleculeSetup object to a JSON string.

        Returns
        -------
        A JSON string representation of the MoleculeSetup object.
        """
        return json.dumps(self, cls=MoleculeSetupEncoder)

    @staticmethod
    def from_json(obj):
        """
        Takes an object and attempts to decode it into a MoleculeSetup object.

        Parameters
        ----------
        obj: Object
            This can be any object, but it should be a dictionary generated by deserializing a JSON of a MoleculeSetup
            object.

        Returns
        -------
        If the input is a dictionary corresponding to a MoleculeSetup, will return a MoleculeSetup with data
        populated from the dictionary. Otherwise, returns the input object.
        """
        # if the input object is not a dict, we know that it will not be parsable and is unlikely to be usable or
        # safe data, so we should ignore it.
        if type(obj) is not dict:
            return obj

        # checks that all the keys we expect are in the object dictionary as a safety measure. Allows other keys
        # to exist in case this is being called by a subclass of MoleculeSetup that may have more keys in its dict.
        expected_molsetup_keys = {
            "name",
            "is_sidechain",
            "pseudoatom_count",
            "atoms",
            "bond_info",
            "rings",
            "ring_closure_info",
            "rotamers",
            "atom_params",
            "restraints",
            "flexibility_model",
        }
        for key in expected_molsetup_keys:
            if key not in obj.keys():
                return obj

        # Constructs a MoleculeSetup object and restores the expected attributes
        name = obj["name"]
        is_sidechain = obj["is_sidechain"]
        molsetup = MoleculeSetup(name, is_sidechain)
        molsetup.pseudoatom_count = obj["pseudoatom_count"]
        molsetup.atoms = [Atom.from_json(x) for x in obj["atoms"]]
        molsetup.bond_info = {
            string_to_tuple(k, int): Bond.from_json(v)
            for k, v in obj["bond_info"].items()
        }
        molsetup.rings = {
            string_to_tuple(k, int): Ring.from_json(v) for k, v in obj["rings"].items()
        }
        molsetup.ring_closure_info = RingClosureInfo(
            obj["ring_closure_info"]["bonds_removed"],
            obj["ring_closure_info"]["pseudos_by_atom"],
        )
        molsetup.rotamers = obj["rotamers"]
        molsetup.atom_params = obj["atom_params"]
        molsetup.restraints = [Restraint.from_json(x) for x in obj["restraints"]]
        molsetup.flexibility_model = obj["flexibility_model"]
        if "rigid_body_connectivity" in molsetup.flexibility_model:
            tuples_rigid_body_connectivity = {
                string_to_tuple(k, int): string_to_tuple(v)
                for k, v in molsetup.flexibility_model[
                    "rigid_body_connectivity"
                ].items()
            }
            molsetup.flexibility_model["rigid_body_connectivity"] = (
                tuples_rigid_body_connectivity
            )
        if "rigid_body_graph" in molsetup.flexibility_model:
            molsetup.flexibility_model["rigid_body_graph"] = {
                int(k): v
                for k, v in molsetup.flexibility_model["rigid_body_graph"].items()
            }
        if "rigid_body_members" in molsetup.flexibility_model:
            molsetup.flexibility_model["rigid_body_members"] = {
                int(k): v
                for k, v in molsetup.flexibility_model["rigid_body_members"].items()
            }
        if "rigid_index_by_atom" in molsetup.flexibility_model:
            molsetup.flexibility_model["rigid_index_by_atom"] = {
                int(k): v
                for k, v in molsetup.flexibility_model["rigid_index_by_atom"].items()
            }
        return molsetup


# region External Toolkit Support
class MoleculeSetupExternalToolkit(ABC):
    """
    Additional functions and requirements to extend the MoleculeSetup class in order to use it with  external toolkits
    such as RDKit and OpenBabel.

    Required Attributes
    -------------------
    dihedral_interactions: list
        A list of fourier series [add detail]
    """

    @staticmethod
    def are_fourier_series_identical(series1: list, series2: list) -> bool:
        """
        Compares two fourier series represented as lists of dictionaries.

        Parameters
        ----------
        series1: list[dict]
            The first fourier series to compare.
        series2: list[dict]
            The second fourier series to compare.

        Returns
        -------
        A bool indicicating whether the fourier series are equal.
        """
        # Gets the indices of both series by periodicity and checks for equality
        index_by_periodicity1 = {
            series1[index]["periodicity"]: index for index in range(len(series1))
        }
        index_by_periodicity2 = {
            series2[index]["periodicity"]: index for index in range(len(series2))
        }
        if index_by_periodicity1 != index_by_periodicity2:
            return False
        # After establishing equality of the indices, loops through periodicity abd checks that the values stored in
        # each fourier series dictionary are equal.
        for periodicity in index_by_periodicity1:
            index1 = index_by_periodicity1[periodicity]
            index2 = index_by_periodicity2[periodicity]
            for key in ["k", "phase", "periodicity"]:
                if series1[index1][key] != series2[index2][key]:
                    return False
        return True

    def add_dihedral_interaction(self, fourier_series):
        """
        Adds a safe copy of the input fourier series to the dihedral_interactions list if the fourier series is not
        already in the list.

        Parameters
        ----------
        fourier_series: list[dict]

        Returns
        -------
        index: int
            The index of the input fourier series in the dihedral interactions list.
        """
        index = 0
        for existing_fs in self.dihedral_interactions:
            if self.are_fourier_series_identical(existing_fs, fourier_series):
                return index
            index += 1
        safe_copy = json.loads(json.dumps(fourier_series))
        self.dihedral_interactions.append(safe_copy)
        return index

    @abstractmethod
    def init_atom(self, assign_charges, coords):
        pass

    @abstractmethod
    def init_bond(self):
        pass

    @abstractmethod
    def get_mol_name(self):
        pass

    @abstractmethod
    def find_pattern(self, smarts: str):
        pass

    @abstractmethod
    def get_smiles_and_order(self):
        pass

    pass


class RDKitMoleculeSetup(MoleculeSetup, MoleculeSetupExternalToolkit):
    """
    Subclass of MoleculeSetup, used to represent MoleculeSetup objects working with RDKit objects

    Attributes
    ----------
    mol : rdkit.Chem.rdchem.Mol
        An RDKit Mol object to base the Molecule Setup on.
    modified_atom_positions: list
        List of dictionaries where keys are atom indices, Used to store sets of coordinates, e.g. docked poses, as
        dictionaries indexed by the atom index, because not all atoms need to have new coordinates specified.
        Unspecified hydrogen positions bonded to modified heavy atom positions are to be calculated "on-the-fly".
    dihedral_interactions: list[]
        A list of unique fourier_series, each of which are represented as a list of dictionaries.
    dihedral_partaking_atoms: dict()
        a mapping from tuples of atom indices to the indices in dihedral_interactions
    dihedral_labels: dict()
        a mapping from tuples of atom indices to dihedral labels
    atom_to_ring_id: dict()
        mapping of atom index to ring id of each atom belonging to the ring
    ring_corners: dict()
        unclear what this is a mapping of, but is used to store corner flexibility for the rings
    rmsd_symmetry_indices: tuple
        Tuples of the indices of the molecule's atoms that match a substructure query. needs info.

    Methods
    -------
    from_mol()
        constructor for the RDKitMoleculeSetup object (consider adapting to init?)
    """

    def __init__(self, name: str = None, is_sidechain: bool = False):
        super().__init__(name, is_sidechain)
        self.mol = None
        self.modified_atom_positions = []
        self.dihedral_interactions: list[dict] = []
        self.dihedral_partaking_atoms: dict = {}
        self.dihedral_labels: dict = {}
        self.atom_to_ring_id = {}
        self.ring_corners = {}
        self.rmsd_symmetry_indices = ()

    def copy(self):
        """
        Returns a copy of the current RDKitMoleculeSetup.
        """
        newsetup = RDKitMoleculeSetup()
        for key, value in self.__dict__.items():
            if key != "mol":
                newsetup.__dict__[key] = deepcopy(value)
        newsetup.mol = Chem.Mol(self.mol)  # not sure how deep of a copy this is
        return newsetup

    @classmethod
    def from_mol(
        cls,
        mol: Chem.Mol,
        keep_chorded_rings: bool = False,
        keep_equivalent_rings: bool = False,
        assign_charges: bool = True,
        conformer_id: int = -1,
    ):
        """

        Parameters
        ----------
        mol: rdkit.Chem.rdchem.Mol
            RDKit Mol object to build the RDKitMoleculeSetup from.
        keep_chorded_rings: bool
        keep_equivalent_rings: bool
        assign_charges: bool
        conformer_id: int

        Returns
        -------
        molsetup: RDKitMoleculeSetup
            A populated RDKitMoleculeSetup object

        Raises
        ------
        ValueError:
            If the RDKit Mol has implicit Hydrogens or if there are no conformers for the given RDKit Mol
        """
        # Checks if the input molecule is valid
        if cls.has_implicit_hydrogens(mol):
            raise ValueError("RDKit molecule has implicit Hs. Need explicit Hs.")
        if mol.GetNumConformers() == 0:
            raise ValueError(
                "RDKit molecule does not have a conformer. Need 3D coordinates."
            )

        # Gets the RDKit Conformer that we are going to load into the molecule setup
        rdkit_conformer = mol.GetConformer(conformer_id)
        if not rdkit_conformer.Is3D():
            warnings.warn(
                "RDKit molecule not labeled as 3D. This warning won't show again."
            )
            RDKitMoleculeSetup.warned_not3D = True
        if mol.GetNumConformers() > 1 and conformer_id == -1:
            msg = "RDKit molecule has multiple conformers. Considering only the first one."
            print(msg, file=sys.stderr)
<<<<<<< HEAD
        if len(Chem.GetMolFrags(mol)) != 1:
            raise ValueError(f"RDKit molecule has {len(Chem.GetMolFrags(mol))} fragments. Must have 1.")
        if mol.HasQuery():
            raise ValueError(f"RDKit molecule has query. Check exotic fields (atom or bond) in SDF.")
=======

        # Creating and populating the molecule setup with properties from RDKit as well as calculated values from our
        # functions
>>>>>>> a204cec5
        molsetup = cls()
        molsetup.mol = mol
        molsetup.atom_true_count = molsetup.get_num_mol_atoms()
        molsetup.name = molsetup.get_mol_name()
        coords = rdkit_conformer.GetPositions()
        molsetup.init_atom(assign_charges, coords)
        molsetup.init_bond()
        molsetup.perceive_rings(keep_chorded_rings, keep_equivalent_rings)
        molsetup.rmsd_symmetry_indices = cls.get_symmetries_for_rmsd(mol)

        # to store sets of coordinates, e.g. docked poses, as dictionaries indexed by
        # the atom index, because not all atoms need to have new coordinates specified
        # Unspecified hydrogen positions bonded to modified heavy atom positions
        # are to be calculated "on-the-fly".
        molsetup.modified_atom_positions = (
            []
        )  # list of dictionaries where keys are atom indices

        return molsetup

    def init_atom(self, assign_charges: bool, coords: list[np.ndarray]):
        """
        Generates information about the atoms in an RDKit Mol and adds them to an RDKitMoleculeSetup.

        Parameters
        ----------
        assign_charges: bool
            Indicates whether we should extract/generate charges.
        coords: list[np.ndarray]
            Atom coordinates for the RDKit Mol.

        Returns
        -------
        None
        """
        # extract/generate charges
        if assign_charges:
            copy_mol = Chem.Mol(self.mol)
            for atom in copy_mol.GetAtoms():
                if atom.GetAtomicNum() == 34:
                    atom.SetAtomicNum(16)
            rdPartialCharges.ComputeGasteigerCharges(copy_mol)
            charges = [a.GetDoubleProp("_GasteigerCharge") for a in copy_mol.GetAtoms()]
        else:
            charges = [0.0] * self.mol.GetNumAtoms()
        # register atom
        for a in self.mol.GetAtoms():
            idx = a.GetIdx()
            self.add_atom(
                atom_index=idx,
                pdbinfo=rdkitutils.getPdbInfoNoNull(a),
                charge=charges[idx],
                coord=coords[idx],
                atomic_num=a.GetAtomicNum(),
                is_ignore=False,
            )

    def init_bond(self):
        """
        Uses the RDKit mol to initialize bond info for the RDKitMoleculeSetup

        Returns
        -------
        None
        """
        for b in self.mol.GetBonds():
            idx1 = b.GetBeginAtomIdx()
            idx2 = b.GetEndAtomIdx()
            rotatable = int(b.GetBondType()) == 1
            self.add_bond(idx1, idx2, rotatable=rotatable)

    def find_pattern(self, smarts: str):
        """
        Given a SMARTS pattern, finds substruct matches in the molecule.

        Parameters
        ----------
        smarts:
            A SMARTS string to find in the RDKit Mol object

        Returns
        -------
        The substruct matches in the RDKit Mol for the given SMARTS.
        """
        p = Chem.MolFromSmarts(smarts)
        return self.mol.GetSubstructMatches(p)

    def get_mol_name(self):
        """
        Gets the RDKit Mol's name from self.mol.

        Returns
        -------
        If the mol has a name, returns the name property.
        """
        if self.mol.HasProp("_Name"):
            return self.mol.GetProp("_Name")
        else:
            return None

    # TODO: Add more inline comments and clean up this function
    def get_smiles_and_order(self):
        """
        Returns the SMILES string and the mapping between atom indices in the SMILES and self.molof an atom after
        running RDKit's RemoveHs function.

        Returns
        -------
        smiles:
        order:
        """
        mol_no_ignore = self.mol

        # 3D SDF files written by other toolkits (OEChem, ChemAxon)
        # seem to not include the chiral flag in the bonds block, only in
        # the atoms block. RDKit ignores the atoms chiral flag as per the
        # spec. When reading SDF (e.g. from PubChem/PDB),
        # we may need to have RDKit assign stereo from coordinates, see:
        # https://sourceforge.net/p/rdkit/mailman/message/34399371/
        ps = Chem.RemoveHsParameters()
        # a user reported PDBbind Mol Blocks to have hcount=1 for Hs,
        # which adds a query to the RDKit H atom and then Chem.RemoveHs
        # does not remove Hs with queries by default
        # https://github.com/forlilab/Meeko/issues/62
        # https://github.com/rdkit/rdkit/issues/6615
        ps.removeWithQuery = True
        mol_noH = Chem.RemoveHs(mol_no_ignore, ps)  # imines (=NH) may become chiral
        # stereo imines [H]/N=C keep [H] after RemoveHs()
        # H isotopes also kept after RemoveHs()
        atomic_num_mol_noH = [atom.GetAtomicNum() for atom in mol_noH.GetAtoms()]
        noH_to_H = []
        parents_of_hs = {}
        for index, atom in enumerate(mol_no_ignore.GetAtoms()):
            if atom.GetAtomicNum() == 1:
                continue
            for i in range(len(noH_to_H), len(atomic_num_mol_noH)):
                if atomic_num_mol_noH[i] > 1:
                    break
                h_atom = mol_noH.GetAtomWithIdx(len(noH_to_H))
                assert h_atom.GetAtomicNum() == 1
                neighbors = h_atom.GetNeighbors()
                assert len(neighbors) == 1
                parents_of_hs[len(noH_to_H)] = neighbors[0].GetIdx()
                noH_to_H.append("H")
            noH_to_H.append(index)
        extra_hydrogens = len(atomic_num_mol_noH) - len(noH_to_H)
        if extra_hydrogens > 0:
            assert set(atomic_num_mol_noH[len(noH_to_H) :]) == {1}
        for i in range(extra_hydrogens):
            h_atom = mol_noH.GetAtomWithIdx(len(noH_to_H))
            assert h_atom.GetAtomicNum() == 1
            neighbors = h_atom.GetNeighbors()
            assert len(neighbors) == 1
            parents_of_hs[len(noH_to_H)] = neighbors[0].GetIdx()
            noH_to_H.append("H")

        # noH_to_H has the same length as the number of atoms in mol_noH
        # and each value is:
        #    - the index of the corresponding atom in mol, if value is integer
        #    - an hydrogen, if value is "H"
        # now, we need to replace those "H" with integers
        # "H" occur with stereo imine (e.g. [H]/N=C) and heavy Hs (e.g. [2H])
        hs_by_parent = {}
        for hidx, pidx in parents_of_hs.items():
            hs_by_parent.setdefault(pidx, [])
            hs_by_parent[pidx].append(hidx)
        for pidx, hidxs in hs_by_parent.items():
            siblings_of_h = [
                atom
                for atom in mol_no_ignore.GetAtomWithIdx(noH_to_H[pidx]).GetNeighbors()
                if atom.GetAtomicNum() == 1
            ]
            sortidx = [
                i
                for i, j in sorted(
                    list(enumerate(siblings_of_h)), key=lambda x: x[1].GetIdx()
                )
            ]
            if len(hidxs) == len(siblings_of_h):
                # This is the easy case, just map H to each other in the order they appear
                for i, hidx in enumerate(hidxs):
                    noH_to_H[hidx] = siblings_of_h[sortidx[i]].GetIdx()
            elif len(hidxs) < len(siblings_of_h):
                # check hydrogen isotopes
                sibling_isotopes = [
                    siblings_of_h[sortidx[i]].GetIsotope()
                    for i in range(len(siblings_of_h))
                ]
                molnoH_isotopes = [mol_noH.GetAtomWithIdx(hidx) for hidx in hidxs]
                matches = []
                for i, sibling_isotope in enumerate(sibling_isotopes):
                    for hidx in hidxs[len(matches) :]:
                        if mol_noH.GetAtomWithIdx(hidx).GetIsotope() == sibling_isotope:
                            matches.append(i)
                            break
                if len(matches) != len(hidxs):
                    raise RuntimeError(
                        "Number of matched isotopes %d differs from query Hs: %d"
                        % (len(matches), len(hidxs))
                    )
                for hidx, i in zip(hidxs, matches):
                    noH_to_H[hidx] = siblings_of_h[sortidx[i]].GetIdx()
            else:
                raise RuntimeError(
                    "nr of Hs in mol_noH bonded to an atom exceeds nr of Hs in mol_no_ignore"
                )

        smiles = Chem.MolToSmiles(mol_noH)
        order_string = mol_noH.GetProp("_smilesAtomOutputOrder")
        order_string = order_string.replace(",]", "]")  # remove trailing comma
        order = json.loads(order_string)  # mol_noH to smiles
        order = list(np.argsort(order))
        order = {noH_to_H[i]: order[i] + 1 for i in range(len(order))}  # 1-index
        return smiles, order

    # region Ring Construction
    def _is_ring_aromatic(self, ring_atom_indices: list[(int, int)]):
        """
        Determines whether a ring is aromatic.

        Parameters
        ----------
        ring_atom_indices: the atom indices in the ring.

        Returns
        -------
        A boolean indicating whether this ring is aromatic.
        """
        for atom_idx1, atom_idx2 in self.get_bonds_in_ring(ring_atom_indices):
            bond = self.mol.GetBondBetweenAtoms(atom_idx1, atom_idx2)
            if not bond.GetIsAromatic():
                return False
        return True

    @staticmethod
    def _construct_old_graph(atom_list: list[Atom]):
        """
        To support older implementations of helper functions in Meeko, takes a list of atoms and uses it to create a
        list of each atom's graph value, where the index of a graph in the list corresponds to the atom's atom_index.

        Parameters
        ----------
        atom_list: list[Atom]
            A list of populated Atom objects.

        Returns
        -------
        A dict mapping from atom index to lists of ints, where each list of ints represents the bonds from that
        atom index to other atom indices.
        """
        output_graph = {}
        for atom in atom_list:
            output_graph[atom.index] = atom.graph
        return output_graph

    def perceive_rings(self, keep_chorded_rings: bool, keep_equivalent_rings: bool):
        """
        Uses Hanser-Jauffret-Kaufmann exhaustive ring detection to find the rings in the molecule

        Parameters
        ----------
        keep_chorded_rings: bool
            Indicates whether we want to keep chorded rings
        keep_equivalent_rings: bool
            Indicates whether we want to keep equivalent rings

        Returns
        -------
        None
        """
        old_graph = self._construct_old_graph(self.atoms)
        hjk_ring_detection = utils.HJKRingDetection(old_graph)
        rings = hjk_ring_detection.scan(keep_chorded_rings, keep_equivalent_rings)
        for ring_atom_indices in rings:
            ring_to_add = Ring(ring_atom_indices)
            if self._is_ring_aromatic(ring_atom_indices):
                ring_to_add.is_aromatic = True
            for atom_idx in ring_atom_indices:
                # TODO: add it to some sort of atom to ring id tracking thing -> add to atom data structure
                ring_to_add.graph = self._recursive_graph_walk(
                    atom_idx, collected=[], exclude=list(ring_atom_indices)
                )
            self.rings[ring_atom_indices] = ring_to_add
        return

    # endregion

    def get_conformer_with_modified_positions(self, new_atom_positions):
        """
        Gets a conformer with the specified new atom positions.
        We operate on one conformer at a time because SetTerminalAtomPositions acts on all conformers of a molecule,
        and we do not want to guarantee that all conformers require the same set of terminal atoms to be updated.

        Parameters
        ----------
        new_atom_positions:
            The new atom positions we want to use.

        Returns
        -------
        new_conformer:
            A new conformer with the input new atom positions.
        """
        new_mol = Chem.Mol(self.mol)
        new_conformer = Chem.Conformer(self.mol.GetConformer())
        is_set_list = [False] * self.mol.GetNumAtoms()
        for atom_index, new_position in new_atom_positions.items():
            new_conformer.SetAtomPosition(atom_index, new_position)
            is_set_list[atom_index] = True
        new_mol.RemoveAllConformers()
        new_mol.AddConformer(new_conformer, assignId=True)
        for atom_index, is_set in enumerate(is_set_list):
            if not is_set and new_mol.GetAtomWithIdx(atom_index).GetAtomicNum() == 1:
                neighbors = new_mol.GetAtomWithIdx(atom_index).GetNeighbors()
                if len(neighbors) != 1:
                    raise RuntimeError("Expected H to have one neighbors")
                Chem.SetTerminalAtomCoords(new_mol, atom_index, neighbors[0].GetIdx())
        return new_conformer

    def get_mol_with_modified_positions(self, new_atom_positions_list=None):
        """
        Modifies the stored RDKit Mol to a new set of atom positions, either those provided or the ones stored in
        self.modified_atom_positions, and returns the modified Mol object.

        Parameters
        ----------
        new_atom_positions_list:
            New atom positions to add to the RDKit Mol object.

        Returns
        -------
        new_mol: rdkit.Chem.rdchem.Mol
            A new RDKit Mol object with conformers that have the desired new atom positions.
        """
        if new_atom_positions_list is None:
            new_atom_positions_list = self.modified_atom_positions
        new_mol = Chem.Mol(self.mol)
        new_mol.RemoveAllConformers()
        for new_atom_positions in new_atom_positions_list:
            conformer = self.get_conformer_with_modified_positions(new_atom_positions)
            new_mol.AddConformer(conformer, assignId=True)
        return new_mol

    def get_num_mol_atoms(self):
        """
        Gets the number of atoms in the RDKit Mol object.

        Returns
        -------
        Number of atoms in the RDKit Mol object.
        """
        return self.mol.GetNumAtoms()

    def get_equivalent_atoms(self):
        """

        Returns
        -------

        """
        return list(Chem.CanonicalRankAtoms(self.mol, breakTies=False))

    @staticmethod
    def get_symmetries_for_rmsd(mol, max_matches=17):
        mol_noHs = Chem.RemoveHs(mol)
        matches = mol.GetSubstructMatches(
            mol_noHs, uniquify=False, maxMatches=max_matches
        )
        if len(matches) == max_matches:
            if mol.HasProp("_Name"):
                molname = mol.GetProp("_Name")
            else:
                molname = ""
            print(
                "warning: found the maximum nr of matches (%d) in RDKitMolSetup.get_symmetries_for_rmsd"
                % max_matches
            )
            print(
                'Maybe this molecule is "too" symmetric? %s' % molname,
                Chem.MolToSmiles(mol_noHs),
            )
        return matches

    @staticmethod
    def has_implicit_hydrogens(mol):
        # based on needsHs from RDKit's AddHs.cpp
        for atom in mol.GetAtoms():
            nr_H_neighbors = 0
            for neighbor in atom.GetNeighbors():
                nr_H_neighbors += int(neighbor.GetAtomicNum() == 1)
            if atom.GetTotalNumHs(includeNeighbors=False) > nr_H_neighbors:
                return True
        return False

    def restrain_to(
        self, target_mol, kcal_per_angstrom_square=1.0, delay_angstroms=2.0
    ):
        """

        Parameters
        ----------
        target_mol
        kcal_per_angstrom_square
        delay_angstroms

        Returns
        -------

        """
        if not _has_misctools:
            raise ImportError(_import_misctools_error)
        stereo_isomorphism = StereoIsomorphism()
        mapping, idx = stereo_isomorphism(target_mol, self.mol)
        lig_to_drive = {b: a for (a, b) in mapping}
        num_real_atoms = target_mol.GetNumAtoms()
        target_positions = target_mol.GetConformer().GetPositions()
        for atom_index in range(len(mapping)):
            target_xyz = target_positions[lig_to_drive[atom_index]]
            restraint = Restraint(
                atom_index, target_xyz, kcal_per_angstrom_square, delay_angstroms
            )
            self.restraints.append(restraint)
        return

    @staticmethod
    def from_json(obj):
        """
        Takes an object and attempts to decode it into an RDKitMoleculeSetup object.

        Parameters
        ----------
        obj: Object
            This can be any object, but it should be a dictionary generated by deserializing a JSON of an
            RDKitMoleculeSetup object.

        Returns
        -------
        If the input is a dictionary corresponding to a RDKitMoleculeSetup, will return an RDKitMoleculeSetup with data
        populated from the dictionary. Otherwise, returns the input object.
        """
        # if the input object is not a dict, we know that it will not be parsable and is unlikely to be usable or
        # safe data, so we should ignore it.
        if type(obj) is not dict:
            return obj

        # checks that all the keys we expect are in the object dictionary as a safety measure
        expected_molsetup_keys = {
            "mol",
            "modified_atom_positions",
            "dihedral_interactions",
            "dihedral_partaking_atoms",
            "dihedral_labels",
            "atom_to_ring_id",
            "ring_corners",
            "rmsd_symmetry_indices",
        }
        for key in expected_molsetup_keys:
            if key not in obj.keys():
                return obj

        # Uses the MoleculeSetup json decoder to get a base MoleculeSetup:
        base_molsetup = MoleculeSetup.from_json(obj)
        # Constructs an RDKitMoleculeSetup object
        rdkit_molsetup = RDKitMoleculeSetup()
        # Restores attributes from the MoleculeSetup. There may be a more elegant way to do this
        for key, value in base_molsetup.__dict__.items():
            rdkit_molsetup.__dict__[key] = deepcopy(value)
        # Restores RDKitMoleculeSetup-specific attributes from the json dict
        rdkit_molsetup.mol = rdkit_mol_from_json(obj["mol"])
        rdkit_molsetup.modified_atom_positions = [
            int(x) for x in obj["modified_atom_positions"]
        ]
        # TODO: Dihedral decoding may need another look
        rdkit_molsetup.dihedral_interactions = obj["dihedral_interactions"]
        rdkit_molsetup.dihedral_partaking_atoms = obj["dihedral_partaking_atoms"]
        rdkit_molsetup.dihedral_labels = obj["dihedral_labels"]
        rdkit_molsetup.atom_to_ring_id = {
            int(k): [string_to_tuple(t) for t in v]
            for k, v in obj["atom_to_ring_id"].items()
        }
        rdkit_molsetup.ring_corners = obj["ring_corners"]
        rdkit_molsetup.rmsd_symmetry_indices = [
            string_to_tuple(v) for v in obj["rmsd_symmetry_indices"]
        ]
        return rdkit_molsetup


class OBMoleculeSetup(MoleculeSetup, MoleculeSetupExternalToolkit):
    """
    Subclass of MoleculeSetup, used to represent MoleculeSetup objects constructed using OpenBabel.

    Attributes
    ----------
    mol :
        An OpenBabel Mol object to base the OBMoleculeSetup on.
    """

    def init_atom(self, assign_charges: bool, coords: list = None):
        """
        Initializes atoms in the molecule using OpenBabel data.

        Parameters
        ----------
        assign_charges: bool
            Indicates whether charges should be calculated for the atoms in this molecule.
        coords: list
            Allows a user to input atom coordinates for the atoms in the molecule.

        Returns
        -------
        None
        """
        for a in ob.OBMolAtomIter(self.mol):
            partial_charge = a.GetPartialCharge() * float(assign_charges)
            self.add_atom(
                atom_index=a.GetIdx() - 1,
                pdbinfo=obutils.getPdbInfoNoNull(a),
                charge=partial_charge,
                coord=np.asarray(obutils.getAtomCoords(a), dtype="float"),
                atomic_num=a.GetAtomicNum(),
                is_ignore=False,
            )

    def init_bond(self):
        """
        Uses the OpenBabel molecule data to initialize bond info for the OBMoleculeSetup

        Returns
        -------
        None
        """
        for b in ob.OBMolBondIter(self.mol):
            idx1 = b.GetBeginAtomIdx() - 1
            idx2 = b.GetEndAtomIdx() - 1
            rotatable = b.GetBondOrder() == 1
            self.add_bond(idx1, idx2, rotatable=rotatable)

    def get_mol_name(self):
        """
        Gets the mol name from self.mol.

        Returns
        -------
        If the mol has a title, returns the title property.
        """
        return self.mol.GetTitle()

    def find_pattern(self, smarts: str):
        """
        Given a SMARTS pattern, finds substruct matches in the molecule.

        Parameters
        ----------
        smarts: str
            A SMARTS string to find in the OpenBabel molecule.

        Returns
        -------
        The substruct matches in the OpenBabel mol for the given SMARTS.
        """
        obsmarts = ob.OBSmartsPattern()
        obsmarts.Init(smarts)
        found = obsmarts.Match(self.mol)
        output = []
        if found:
            for x in obsmarts.GetUMapList():
                output.append([y - 1 for y in x])
        return output

    def get_smiles_and_order(self):
        raise NotImplementedError

    def get_num_mol_atoms(self):
        """
        Gets the number of atoms in the OpenBabel mol.

        Returns
        -------
        The number of molecules in the OpenBabel mol.
        """
        return self.mol.NumAtoms()

    def get_equivalent_atoms(self):
        raise NotImplementedError


# endregion


# region JSON Serialization and Deserialization
class AtomEncoder(json.JSONEncoder):
    """
    JSON Encoder class for Atom dataclass.
    """

    def default(self, obj):
        """
        Overrides the default JSON encoder for data structures for Atom objects.

        Parameters
        ----------
        obj: object
            Can take any object as input, but will only create the Atom JSON format for Atom objects.
            For all other objects will return the default JSON encoding.

        Returns
        -------
        A JSON serializable object that represents the Atom class or the default JSONEncoder output for an
        object.
        """
        if isinstance(obj, Atom):
            return {
                "index": obj.index,
                "pdbinfo": obj.pdbinfo,
                "charge": obj.charge,
                "coord": obj.coord.tolist(),  # converts coord from numpy array to lists
                "atomic_num": obj.atomic_num,
                "atom_type": obj.atom_type,
                "is_ignore": obj.is_ignore,
                "graph": obj.graph,
                "interaction_vectors": [v.tolist() for v in obj.interaction_vectors],
                "is_dummy": obj.is_dummy,
                "is_pseudo_atom": obj.is_pseudo_atom,
            }
        return json.JSONEncoder.default(self, obj)


class BondEncoder(json.JSONEncoder):
    """
    JSON Encoder class for Bond dataclass.
    """

    def default(self, obj):
        """
        Overrides the default JSON encoder for data structures for Bond objects.

        Parameters
        ----------
        obj: object
            Can take any object as input, but will only create the Bond JSON format for Bond objects.
            For all other objects will return the default JSON encoding.

        Returns
        -------
        A JSON serializable object that represents the Bond class or the default JSONEncoder output for an
        object.
        """
        if isinstance(obj, Bond):
            return {
                "canon_id": tuple_to_string(obj.canon_id),
                "index1": obj.index1,
                "index2": obj.index2,
                "rotatable": obj.rotatable,
            }
        return json.JSONEncoder.default(self, obj)


class RingEncoder(json.JSONEncoder):
    """
    JSON Encoder class for Ring dataclass.
    """

    def default(self, obj):
        """
        Overrides the default JSON encoder for data structures for Ring objects.

        Parameters
        ----------
        obj: object
            Can take any object as input, but will only create the Ring JSON format for Ring objects.
            For all other objects will return the default JSON encoding.

        Returns
        -------
        A JSON serializable object that represents the Ring class or the default JSONEncoder output for an
        object.
        """
        if isinstance(obj, Ring):
            return {
                "ring_id": tuple_to_string(obj.ring_id),
                "corner_flip": obj.corner_flip,
                "graph": obj.graph,
                "is_aromatic": obj.is_aromatic,
            }
        return json.JSONEncoder.default(self, obj)


class RestraintEncoder(json.JSONEncoder):
    """
    JSON Encoder class for Restraint dataclass.
    """

    def default(self, obj):
        """
        Overrides the default JSON encoder for data structures for Restraint objects.

        Parameters
        ----------
        obj: object
            Can take any object as input, but will only create the Restraint JSON format for Restraint objects.
            For all other objects will return the default JSON encoding.

        Returns
        -------
        A JSON serializable object that represents the Restraint class or the default JSONEncoder output for an
        object.
        """
        if isinstance(obj, Restraint):
            return {
                "atom_index": obj.atom_index,
                "target_coords": tuple_to_string(obj.target_coords),
                "kcal_per_angstrom_square": obj.kcal_per_angstrom_square,
                "delay_angstroms": obj.delay_angstroms,
            }
        return json.JSONEncoder.default(self, obj)


class MoleculeSetupEncoder(json.JSONEncoder):
    """
    JSON Encoder class for MoleculeSetup objects.
    """

    atom_encoder = AtomEncoder()
    bond_encoder = BondEncoder()
    ring_encoder = RingEncoder()
    restraint_encoder = RestraintEncoder()

    def default(self, obj):
        """
        Overrides the default JSON encoder for data structures for MoleculeSetup objects.

        Parameters
        ----------
        obj: object
            Can take any object as input, but will only create the MoleculeSetup JSON format for MoleculeSetup objects.
            For all other objects will return the default JSON encoding.

        Returns
        -------
        A JSON serializable object that represents the MoleculeSetup class or the default JSONEncoder output for an
        object.
        """
        output_dict = {}
        if isinstance(obj, MoleculeSetup):
            output_dict = {
                "name": obj.name,
                "is_sidechain": obj.is_sidechain,
                "pseudoatom_count": obj.pseudoatom_count,
                "atoms": [self.atom_encoder.default(x) for x in obj.atoms],
                "bond_info": {
                    tuple_to_string(k): self.bond_encoder.default(v)
                    for k, v in obj.bond_info.items()
                },
                "rings": {
                    tuple_to_string(k): self.ring_encoder.default(v)
                    for k, v in obj.rings.items()
                },
                "ring_closure_info": obj.ring_closure_info.__dict__,
                "rotamers": obj.rotamers,
                "atom_params": obj.atom_params,
                "restraints": [
                    self.restraint_encoder.default(x) for x in obj.restraints
                ],
                "flexibility_model": obj.flexibility_model,
            }
            # Addressing some flexibility model-specific structures.
            if "rigid_body_connectivity" in obj.flexibility_model:
                new_rigid_body_conn_dict = {
                    tuple_to_string(k): v
                    for k, v in obj.flexibility_model["rigid_body_connectivity"].items()
                }
                output_dict["flexibility_model"] = {
                    k: (
                        v
                        if k != "rigid_body_connectivity"
                        else new_rigid_body_conn_dict
                    )
                    for k, v in obj.flexibility_model.items()
                }
        # If it's an RDKitMoleculeSetup, adds the RDKitMoleculeSetup attributes
        if isinstance(obj, RDKitMoleculeSetup):
            output_dict["mol"] = rdMolInterchange.MolToJSON(obj.mol)
            output_dict["modified_atom_positions"] = obj.modified_atom_positions
            output_dict["dihedral_interactions"] = obj.dihedral_interactions
            output_dict["dihedral_partaking_atoms"] = obj.dihedral_partaking_atoms
            output_dict["dihedral_labels"] = obj.dihedral_labels
            output_dict["atom_to_ring_id"] = obj.atom_to_ring_id
            output_dict["ring_corners"] = obj.ring_corners
            output_dict["rmsd_symmetry_indices"] = obj.rmsd_symmetry_indices
        # If nothing is in the dict, then none of the possible object types for this encoder matched and we should
        # return the default JSON encoder.
        if len(output_dict) == 0:
            return json.JSONEncoder.default(self, obj)
        else:
            return output_dict


# endregion<|MERGE_RESOLUTION|>--- conflicted
+++ resolved
@@ -1615,16 +1615,13 @@
         if mol.GetNumConformers() > 1 and conformer_id == -1:
             msg = "RDKit molecule has multiple conformers. Considering only the first one."
             print(msg, file=sys.stderr)
-<<<<<<< HEAD
         if len(Chem.GetMolFrags(mol)) != 1:
             raise ValueError(f"RDKit molecule has {len(Chem.GetMolFrags(mol))} fragments. Must have 1.")
         if mol.HasQuery():
             raise ValueError(f"RDKit molecule has query. Check exotic fields (atom or bond) in SDF.")
-=======
 
         # Creating and populating the molecule setup with properties from RDKit as well as calculated values from our
         # functions
->>>>>>> a204cec5
         molsetup = cls()
         molsetup.mol = mol
         molsetup.atom_true_count = molsetup.get_num_mol_atoms()

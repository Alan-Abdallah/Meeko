import pathlib
import json
from rdkit import Chem
from rdkit.Chem import rdFMCS
from rdkit.Chem import rdChemReactions
from rdkit.Chem.AllChem import EmbedMolecule, AssignBondOrdersFromTemplate
from .writer import PDBQTWriterLegacy
from .molsetup import RDKitMoleculeSetup
from .utils.rdkitutils import mini_periodic_table

from misctools import react_and_map

import numpy as np

pkg_dir = pathlib.Path(__file__).parents[0]
with open(pkg_dir / "data" / "prot_res_params.json") as f:
    chorizo_params = json.load(f)

def mapping_by_mcs(mol, ref):
    mcs_result = rdFMCS.FindMCS([mol,ref], bondCompare=rdFMCS.BondCompare.CompareAny)
    mcs_mol = Chem.MolFromSmarts(mcs_result.smartsString)

    mol_idxs = mol.GetSubstructMatch(mcs_mol)
    ref_idxs = ref.GetSubstructMatch(mcs_mol)

    atom_map = {i:j for (i,j) in zip(mol_idxs, ref_idxs)}
    return atom_map

def reassign_formal_charge(mol, ref, mapping):
    #TODO this could be optimized
    #TODO ref charges could be precalculated to speed up large structures
    mol_charged_atoms = []
    for idx, atom in enumerate(mol.GetAtoms()):
        if atom.GetFormalCharge() != 0:
            mol_charged_atoms.append(idx)
            
    ref_charged_atoms = []
    for idx, atom in enumerate(ref.GetAtoms()):
        if atom.GetFormalCharge() != 0:
            ref_charged_atoms.append(idx)
    
    for (k,v) in mapping.items():
        if k in ref_charged_atoms or v in mol_charged_atoms:
            mol.GetAtomWithIdx(v).SetFormalCharge(ref.GetAtomWithIdx(k).GetFormalCharge())

    return mol

def reassign_bond_orders(mol, ref, mapping):
    #TODO this could be optimized
    for i in mapping.keys():
        for ref_bond in ref.GetAtomWithIdx(i).GetBonds():
            j = ref_bond.GetOtherAtomIdx(i)
            if j in mapping.keys():
                mol_bond = mol.GetBondBetweenAtoms(mapping[i], mapping[j])
                mol_bond.SetBondType(ref_bond.GetBondType())
    return mol

def h_coord_from_dipeptide(pdb1, pdb2):
    mol = Chem.MolFromPDBBlock(pdb1+pdb2)
    if mol is None:
        print(pdb1)
        print(pdb2)
        raise RuntimeError
    mol_h = Chem.AddHs(mol, addCoords=True)
    ps = Chem.SmilesParserParams()
    ps.removeHs = False
    template = Chem.MolFromSmiles('C(=O)C([H])N([H])C(=O)C([H])N',ps)
    h_idx = 5
    atom_map = mapping_by_mcs(template, mol_h)
    
    return mol_h.GetConformer().GetAtomPosition(atom_map[h_idx])

def h_coord_random_n_terminal(mol, debug=False):
    mol_no_h = Chem.RemoveHs(mol)
    for atom in mol_no_h.GetAtoms():
        if atom.GetProp("atom_name") == "N":
            bb_n_idx = atom.GetIdx()
    mol_h = Chem.AddHs(mol_no_h, addCoords=True)
    #positions = mol_h.GetConformer().GetPositions()
    bb_n = mol_h.GetAtomWithIdx(bb_n_idx)
    for neighbor in bb_n.GetNeighbors():
        if neighbor.GetAtomicNum() == 1:
            return mol_h.GetConformer().GetAtomPosition(neighbor.GetIdx())


def _snap_to_int(value, tolerance=0.12):
    for inc in [-1, 0, 1]:
        if abs(value - int(value) - inc) <= tolerance:
            return int(value) + inc
    return None

def divide_int_gracefully(integer, weights, allow_equal_weights_to_differ=False):
    for weight in weights:
        if type(weight) not in [int, float] or weight < 0:
            raise ValueError("weights must be numeric and non-negative")
    if type(integer) != int:
        raise ValueError("integer must be integer")
    inv_total_weight = 1.0 / sum(weights)
    shares = [w * inv_total_weight for w in weights] # normalize
    result = [_snap_to_int(integer * s, tolerance=0.5) for s in shares]
    surplus = integer - sum(result)
    if surplus == 0:
        return result
    data = [(i, w) for (i, w) in enumerate(weights)]
    data = sorted(data, key=lambda x: x[1], reverse=True)
    idxs = [i for (i, _) in data] 
    if allow_equal_weights_to_differ:
        groups = [1 for _ in weights]
    else:
        groups = []
        last_weight = None
        for i in idxs:
            if weights[i] == last_weight:
                groups[-1] += 1
            else:
                groups.append(1)
            last_weight = weights[i]

    # iterate over all possible combinations of groups
    # this is potentially very slow
    nr_groups = len(groups)
    for j in range(1, 2**nr_groups):
        n_changes = 0
        combo = []
        for grpidx in range(nr_groups):
            is_changed = bool(j & 2**grpidx) 
            combo.append(is_changed)
            n_changes += is_changed * groups[grpidx]
        if n_changes == abs(surplus):
            break

    # add or subtract 1 to distribute surplus
    increment = surplus / abs(surplus)
    index = 0
    for i, is_changed in enumerate(combo):
        if is_changed:
            for j in range(groups[i]):
                result[idxs[index]] += increment
                index += 1

    return result

def rectify_charges(q_list, net_charge=None, decimals=3):
    """make them 3 decimals and sum to an integer"""

    fstr = "%%.%df" % decimals
    charges_dec = [float(fstr % q) for q in q_list]

    if net_charge is None:
        net_charge = _snap_to_int(sum(charges_dec), tolerance=0.15)
        if net_charge is None:
            msg = "net charge could not be predicted from input q_list. (residual is beyond tolerance) "
            msg = "Please set the net_charge argument directly"
            raise RuntimeError(msg)
    elif type(net_charge) != int:
        raise TypeError("net charge must be an integer")

    surplus = net_charge - sum(charges_dec)
    surplus_int = _snap_to_int(10**decimals * surplus)

    if surplus_int == 0:
        return charges_dec

    weights = [abs(q) for q in q_list]
    surplus_int_splits = divide_int_gracefully(surplus_int, weights)
    for i, increment in enumerate(surplus_int_splits):
        charges_dec[i] += 10**-decimals * increment

    return charges_dec

class LinkedRDKitChorizo:
    """
    This is a class used to represent linked residues and associate them with RDKit and other information
    and there are most likely many more details that should be included in this little blurb.

    Attributes
    ----------
    cterm_pad_smiles: string
    nterm_pad_smiles: string
    backbone_smarts: string
    backbone: rdkit.Chem.rdchem.Mol
    backboneh: rdkit.Chem.rdchem.Mol
    nterm_pad_backbone_smarts_idxs: tuple of ints
    cterm_pad_backbone_smarts_idxs: tuple of ints
    rxn_cterm_pad: RDKit ChemicalReaction
    rxn_nterm_pad: RDKit ChemicalReaction

    TODO: Organize the following in a way that makes sense
    residues: dict (string -> ChorizoResidue) #TODO: figure out exact SciPy standard for dictionary key/value notation
    termini:
    deleted_residues:
    mutate_res_dict:
    res_templates:
    ambiguous:
    disulfide_bridges:
    """

    cterm_pad_smiles = "CN"
    nterm_pad_smiles = "CC=O"
    backbone_smarts = "[C:1](=[O:2])[C:3][N:4]" # TODO make sure it matches res only once
    backbone = Chem.MolFromSmarts(backbone_smarts)
    backboneh = Chem.MolFromSmarts("[C:1](=[O:2])[C:3][N:4][#1]")
    nterm_pad_backbone_smarts_idxs = (0, 2, 1)
    cterm_pad_backbone_smarts_idxs = (2, 3)
    rxn_cterm_pad = rdChemReactions.ReactionFromSmarts(f"[N:5][C:6].{backbone_smarts}>>[C:6][N:5]{backbone_smarts}")
    rxn_nterm_pad = rdChemReactions.ReactionFromSmarts(f"[C:5][C:6]=[O:7].{backbone_smarts}>>{backbone_smarts}[C:6](=[O:7])[C:5]")


    def __init__(self, pdb_path, params=chorizo_params, mutate_res_dict=None, termini=None, deleted_residues=None, allow_bad_res=False):
        suggested_mutations = {}
        
        # Generates the residue representations based purely on the information in the pdb file to begin with.
        self.residues = self._pdb_to_resblocks(pdb_path)
        res_list = self.residues.keys()
        
        self.termini = self._check_termini(termini, res_list)
        if deleted_residues is None:
            deleted_residues = ()
        self._check_del_res(deleted_residues, res_list)
        self.deleted_residues = deleted_residues
        
        self.mutate_res_dict = mutate_res_dict
        if mutate_res_dict is not None:
            self._rename_residues(mutate_res_dict)
        self.res_templates, self.ambiguous = self._load_params(params)

        ambiguous_chosen = self.parameterize_residues(self.termini, deleted_residues, self.ambiguous)
        suggested_mutations.update(ambiguous_chosen)

        removed_residues = self.getIgnoredResidues()
        if len(removed_residues) > 0 and not allow_bad_res:
            for res in removed_residues:
                suggested_mutations[res] = res
            print("The following mutations are suggested. For HIS, mutate to HID, HIE, or HIP.")
            print(json.dumps(suggested_mutations, indent=2))
            msg = "The following residues could not be processed:" + pathlib.os.linesep
            msg += self.print_residues_by_resname(removed_residues)
            raise RuntimeError(msg)

        self.disulfide_bridges = self._find_disulfide_bridges()
        for cys_1, cys_2 in self.disulfide_bridges:
            chain_1, resname_1, resnum_1 = cys_1.split(":")
            chain_2, resname_2, resnum_2 = cys_2.split(":")
            if resname_1 != "CYX" or resname_2 != "CYX":
                print(f"Likely disulfide bridge between {cys_1} and {cys_2}")
            if resname_1 != "CYX":
                cyx_1 = f"{chain_1}:CYX:{resnum_1}"
                suggested_mutations[cys_1] = cyx_1
                if (cys_1 not in mutate_res_dict) and ((cys_2 not in mutate_res_dict) or resname_2 == "CYX"):
                    self._rename_residues({cys_1: cyx_1})
                    resmol = self.build_resmol(cyx_1, "CYX")
                    if resmol is not None:
                        self.residues[cyx_1].rdkit_mol = resmol
                    else:
                        self.residues[cyx_1].ignore_residue = True
            if resname_2 != "CYX":
                cyx_2 = f"{chain_2}:CYX:{resnum_2}"
                suggested_mutations[cys_2] = cyx_2
                if (cys_2 not in mutate_res_dict) and ((cys_1 not in mutate_res_dict) or resname_1 == "CYX"):
                    self._rename_residues({cys_2: cyx_2})
                    resmol = self.build_resmol(cyx_2, "CYX")
                    if resmol is not None:
                        self.residues[cyx_2].rdkit_mol = resmol
                    else:
                        self.residues[cyx_2].ignore_residue = True

        """to_remove = []
        for res_id in self.getIgnoredResidues():
            i = self.res_list.index(res_id)
            to_remove.append(i)
        for i in sorted(to_remove, reverse=True):
            self.res_list.pop(i) """
        self.suggested_mutations = suggested_mutations
        return

    def _find_disulfide_bridges(self):
        cys_list = {}
        cutoff = 2.5 # angstrom
        bridges = []
        for res in self.residues:
            if self.residues[res].ignore_residue: continue
            resname = res.split(":")[1]
            if resname in ["CYS", "CYX", "CYM"]: # TODO move "protected resnames" next to residue params they are associated with
                resmol = self.residues[res].rdkit_mol
                molxyz = resmol.GetConformer().GetPositions()
                s_xyz = None
                for atom in resmol.GetAtoms():
                    if atom.GetAtomicNum() == 16:
                        s_xyz = molxyz[atom.GetIdx()]
                for cys, other_s_xyz in cys_list.items():
                    v = s_xyz - other_s_xyz
                    dist = np.sqrt(np.dot(v, v))
                    if dist < cutoff:
                        bridges.append((res, cys))
                cys_list[res] = s_xyz
        return bridges

    
    @staticmethod
    def _check_del_res(query_res, existing_res):
        missing = set()
        for res in query_res:
            if res not in existing_res:
                missing.add(res)
        if len(missing) > 0:
            msg = "deleted_residues not found: " + " ".join(missing)
            raise ValueError(msg)


    @staticmethod
    def _check_termini(termini, res_list):
        allowed_c = ("cterm", "c-term", "c")
        allowed_n = ("nterm", "n-term", "n")
        output = {}
        if termini is None:
            return output
        for (resn, value) in termini.items():
            if resn not in res_list:
                raise ValueError("%s in termini not found" % resn)
            output[resn] = []
            if value.lower() in allowed_c:
                output[resn] = "C"
            elif value.lower() in allowed_n:
                output[resn] = "N"
            else:
                raise ValueError("termini value was %s, expected %s or %s" % (value, allowed_c, allowed_n))
        return output


    def get_padded_mol(self, resn):
        #TODO disulfides, ACE, NME
        # TODO double check next/previous res logic for "blunt" ending
        def _join(mol, pad_mol, pad_smarts_mol, rxn, is_res_atom, mapidx, adjacent_mol=None, pad_smarts_idxs=None):
            pad_matches = adjacent_mol.GetSubstructMatches(pad_smarts_mol)
            if len(pad_matches) != 1:
                raise RuntimeError("expected 1 match but got %d" % (len(pad_matches)))
            conformer = Chem.Conformer(pad_mol.GetNumAtoms())
            pad_mol.AddConformer(conformer)
            if adjacent_mol is not None:
                for index, smarts_index in enumerate(pad_smarts_idxs):
                    adjacent_mol_index = pad_matches[0][smarts_index]
                    pos = adjacent_mol.GetConformer().GetAtomPosition(adjacent_mol_index)
                    pad_mol.GetConformer().SetAtomPosition(index, pos)
            products, index_map = react_and_map((pad_mol, mol), rxn)
            if len(products) != 1:
                raise RuntimeError("expected 1 reaction product but got %d" % (len(products)))
            mol = products[0][0]
            index_map["reactant_idx"] = index_map["reactant_idx"][0][0]
            index_map["atom_idx"] = index_map["atom_idx"][0][0]
            Chem.SanitizeMol(mol)
            new_is_res_atom = []
            new_mapidx = {}
            for atom in mol.GetAtoms():
                index = atom.GetIdx()
                reactant_idx = index_map["reactant_idx"][index]
                if  reactant_idx == 0:
                    new_is_res_atom.append(False)
                elif reactant_idx == 1: # mol is 2nd reactant (0-index)
                    atom_idx = index_map["atom_idx"][index] 
                    new_is_res_atom.append(is_res_atom[atom_idx])
                    if atom_idx in mapidx:
                        new_mapidx[index] = mapidx[atom_idx]
                else:
                    raise RuntimeError("we have only two reactants, got %d ?" % reactant_idx)
            return mol, new_is_res_atom, new_mapidx

        mol = Chem.Mol(self.residues[resn].rdkit_mol)
        is_res_atom = [True for atom in mol.GetAtoms()]
        mapidx = {atom.GetIdx(): atom.GetIdx() for atom in mol.GetAtoms()}
<<<<<<< HEAD
        if self.residues[resn].previous_id is not None:
            prev_resn = self.residues[resn].previous_id
            prev_mol = self.residues[prev_resn].rdkit_mol
=======
        if self.residues[resn]["previous res"] is not None and "resmol" in self.residues[resn]["previous res"]:
            prev_resn = self.residues[resn]["previous res"]
            prev_mol = self.residues[prev_resn]["resmol"]
>>>>>>> 03c6edfc
            nterm_pad = Chem.MolFromSmiles(self.nterm_pad_smiles)
            mol, is_res_atom, mapidx = _join(
                    mol,
                    nterm_pad,
                    self.backbone,
                    self.rxn_nterm_pad,
                    is_res_atom,
                    mapidx,
                    prev_mol,
                    self.nterm_pad_backbone_smarts_idxs)
            
<<<<<<< HEAD
        if self.residues[resn].next_id is not None:
            next_resn = self.residues[resn].next_id
            next_mol = self.residues[next_resn].rdkit_mol
=======
        if self.residues[resn]["next res"] is not None and "resmol" in self.residues[resn]["next res"]:
            next_resn = self.residues[resn]["next res"]
            next_mol = self.residues[next_resn]["resmol"]
>>>>>>> 03c6edfc
            cterm_pad = Chem.MolFromSmiles(self.cterm_pad_smiles)
            mol, is_res_atom, mapidx = _join(
                    mol,
                    cterm_pad,
                    self.backbone,
                    self.rxn_cterm_pad,
                    is_res_atom,
                    mapidx,
                    next_mol, 
                    self.cterm_pad_backbone_smarts_idxs)
        n_atoms_before_addhs = mol.GetNumAtoms()
        mol = Chem.AddHs(mol)
        is_res_atom.extend([False] * (mol.GetNumAtoms() - n_atoms_before_addhs))
        return mol, is_res_atom, mapidx

    def res_to_molsetup(self, res, mk_prep, is_protein_sidechain=False, cut_at_calpha=False):
        padded_mol, is_res_atom, mapidx = self.get_padded_mol(res)
        if is_protein_sidechain:
            bb_matches = padded_mol.GetSubstructMatches(self.backboneh)
            if len(bb_matches) != 1:
                raise RuntimeError("expected 1 backbone match, got %d" % (len(bb_matches)))
            c_alpha = bb_matches[0][2]
        else:
            c_alpha = None
        molsetups = mk_prep.prepare(padded_mol, root_atom_index=c_alpha)
        if len(molsetups) > 1:
            raise NotImplementedError("multiple molsetups not yet implemented for flexres")
        molsetup = molsetups[0]
        molsetup.is_sidechain = is_protein_sidechain
        ignored_in_molsetup = []
        for atom_index in molsetup.atom_ignore:
            if atom_index < len(is_res_atom):
                is_res = is_res_atom[atom_index] # Hs from Chem.AddHs beyond length of is_res_atom
            else:
                is_res = False
            ignore = not is_res
            ignore |= is_protein_sidechain and cut_at_calpha and (
                    (atom_index != c_alpha) and (atom_index in bb_matches[0]))
            molsetup.atom_ignore[atom_index] |= ignore
            if ignore and is_res:
                ignored_in_molsetup.append(mapidx[atom_index])
        # rectify charges to sum to integer (because of padding)
<<<<<<< HEAD
        net_charge = sum([atom.GetFormalCharge() for atom in self.residues[res].rdkit_mol.GetAtoms()])
=======
        net_charge = sum([atom.GetFormalCharge() for atom in self.residues[res]["resmol"].GetAtoms()])
        if mk_prep.charge_model == "zero":
            net_charge = 0
>>>>>>> 03c6edfc
        not_ignored_idxs = []
        charges = []
        for i, q in molsetup.charge.items(): # charge is ordered dict
            if i in mapidx:
                charges.append(q)
                not_ignored_idxs.append(i) 
        charges = rectify_charges(charges, net_charge, decimals=3)
        for i, j in enumerate(not_ignored_idxs):
            molsetup.charge[j] = charges[i]
        return molsetup, mapidx, ignored_in_molsetup


    def flexibilize_protein_sidechain(self, res, mk_prep, cut_at_calpha=False):
        molsetup, mapidx, ignored_in_molsetup = self.res_to_molsetup(res, mk_prep,
                                                                  is_protein_sidechain=True,
                                                                  cut_at_calpha=cut_at_calpha)
        self.residues[res].molsetup = molsetup
        self.residues[res].molsetup_mapidx = mapidx
        self.residues[res].molsetup_ignored = ignored_in_molsetup
        self.residues.is_movable = True
        return

    def add_molsetup_inflexible(self, res, mk_prep, cut_at_calpha=False):
        molsetup, mapidx, ignored_in_molsetup = self.res_to_molsetup(res, mk_prep,
                                                                  is_protein_sidechain=False,
                                                                  cut_at_calpha=cut_at_calpha)  
        self.residues[res].molsetup = molsetup
        self.residues[res].molsetup_mapidx = mapidx
        self.residues[res].molsetup_ignored = ignored_in_molsetup
        self.residues.is_movable = False
        return

    @staticmethod
    def print_residues_by_resname(removed_residues):
        by_resname = dict()
        for res_id in removed_residues:
            chain, resn, resi = res_id.split(":")
            by_resname.setdefault(resn, [])
            by_resname[resn].append(f"{chain}:{resi}")
        string = ""
        for resname, removed_res in by_resname.items():
            string += f"Resname: {resname}:" + pathlib.os.linesep
            string += " ".join(removed_res) + pathlib.os.linesep
        return string

    @staticmethod 
    def _load_params(params):
        undesired_props = ("bonds", "//", "bond_cut_atoms", "smiles")
        
        ps = Chem.SmilesParserParams()
        ps.removeHs = False

        res_templates = {}
        for resn in params:
            if resn == "ambiguous": continue
            resmol = Chem.MolFromSmiles(params[resn]['smiles'], ps)
            # Using user provided parameters to assign properties to atoms.
            for idx, atom in enumerate(resmol.GetAtoms()):
                for propname in params[resn]:
                    if propname in undesired_props:
                        continue
                    value = params[resn][propname][idx]
                    if value is None:
                        continue
                    if type(value) == bool:
                        atom.SetBoolProp(propname, value)
                    elif type(value) == float:
                        atom.SetDoubleProp(propname, value)
                    elif type(value) == str:
                        atom.SetProp(propname, value)
                    else:
                        raise RuntimeError("property type:", type(value), value, "propname:", propname, "resn:", resn)
            res_templates[resn] = resmol
        ambiguous = params["ambiguous"]
        return res_templates, ambiguous
    
    @staticmethod
    def _pdb_to_resblocks(pdb_path):
<<<<<<< HEAD
=======
        #TODO detect (and test distance) chain breaks
        #TODO cyclic peptides nex res == None ?!
>>>>>>> 03c6edfc
        residues = {}
        with open(pdb_path, 'r') as fin:
            # Tracking the key and the value for the current dictionary pair being read in
            current_res_id = None # the residue id we are tracking
            current_res = None    # the ChorizoResidue object we are tracking
            for line in fin:
                if line.startswith('TER') and current_res is not None:
                    current_res.next_id = None
                    residues[current_res_id] = current_res
                    current_res = None
                    current_res_id = None
                if line.startswith('ATOM') or line.startswith('HETATM'):
                    # Generating dictionary key
                    resname = line[17:20].strip()
                    resid = int(line[22:26].strip())
                    chainid = line[21].strip()
                    full_res_id = ':'.join([chainid, resname, str(resid)])

                    if full_res_id == current_res_id:
                        current_res.pdb_text += line
                    else:
                        if current_res is not None:
<<<<<<< HEAD
                            current_res.next_id = full_res_id
                            residues[current_res_id] = current_res
                        # Updates tracking to the new key-value pair we're dealing with
                        current_res = ChorizoResidue(full_res_id, line)
                        current_res.previous_id = current_res_id
                        current_res_id = full_res_id
=======
                            last_resid = int(current_res.split(":")[2])
                            if resid - last_resid < 2:
                                residues[current_res]['next res'] = full_resid
                            else: # chain break
                                residues[current_res]['next res'] = None

                        residues[full_resid] = {}
                        residues[full_resid]['pdb block'] = line
                        if current_res is not None and (resid - int(current_res.split(":")[2])) < 2:
                            residues[full_resid]['previous res'] = current_res
                        else:
                            residues[full_resid]['previous res'] = None
                        current_res = full_resid
                        res_list.append(full_resid)
>>>>>>> 03c6edfc
            if current_res is not None:
                current_res.next_id = None
                residues[current_res_id] = current_res
        return residues
    
    def _rename_residues(self, mutate_dict):
        residue_order = list(self.residues.keys())
        newResidues = self.residues #TODO: This is pretty space inefficient. see if we can get around this
        for res in mutate_dict:
            old_resn = res.split(':')[1]
            new_resn = mutate_dict[res].split(':')[1]
            # Adds the previous residue as a new key in the dictionary
            newResidues[mutate_dict[res]] = newResidues.pop(res)
            # modifies the residue id so it is consistent with the new name we are giving the residue
            # TODO: Check if we want to do this or leave the original id in there
            newResidues[mutate_dict[res]].residue_id = mutate_dict[res]

            # updates dictionary ids
            previous_res = newResidues[mutate_dict[res]].previous_id
            if previous_res:
                newResidues[previous_res].next_id = mutate_dict[res]
            next_res = newResidues[mutate_dict[res]].next_id
            if next_res:
                newResidues[next_res].previous_id = mutate_dict[res]

            # tracks locations for reordering
            i = residue_order.index(res)
            residue_order[i] = mutate_dict[res]
        
        # clears and recreates self.residues in the desired order
        self.residues.clear
        for residue in residue_order:
            self.residues[residue] = newResidues[residue]

    @staticmethod
    def add_termini(resn, res, termini, residues):
        # resn, res, termini, self.residues -> input
        next_res = residues[res].next_id
        prev_res = residues[res].previous_id
        if termini.get(res, None) == "C":
            if (next_res is not None) and (not residues[next_res].user_deleted):
                raise ValueError("Trying to C-term {res} but {next_res=} exists")
            resn = 'C' + resn
        elif termini.get(res, None) == "N":
            if (prev_res is not None) and (not residues[prev_res].user_deleted):
                raise ValueError("Trying to N-term {res} but {prev_res=} exists")
            resn = 'N' + resn
        elif termini.get(res, None) is None:
            resn = resn # wow, such assignment, very code
        else:
            # TODO verify sanity of termini earlier
            raise ValueError("termini must be either 'C' or 'N', not %s" % termini.get(res, None))
        return resn

    def parameterize_residues(self, termini, deleted_residues, ambiguous):
        ambiguous_chosen = {}
        for res in self.residues:
            # skip deleted resides
            if res in deleted_residues:
                continue
            
            # if we can't generate an RDKit Mol for the residue, mark it as ignored and skip
            pdbmol = Chem.MolFromPDBBlock(self.residues[res].pdb_text, removeHs=False)
            if pdbmol is None:
                self.residues[res].ignore_residue = True
                continue
            
            # Check if parameters are available for a residue
            chain, resn, resnum = res.split(':')
            if (resn not in self.res_templates) and (resn not in ambiguous):
                #self.residues.pop(res)
                self.residues[res].ignore_residue = True
                continue

            if resn in ambiguous:
                possible_resn = ambiguous[resn]
            else:
                possible_resn = [resn]

            #if resn == "HIS": print("HIS ambiguous:", possible_resn)

            lowest_nr_missing = 9999999
            # loops through possible resmol generated for the residue based on number of atoms missing
            for resn in possible_resn:

                resn = self.add_termini(resn, res, termini, self.residues) # prefix C or N if applicable

                # TODO add to preprocessing to save time
                # Create mol object and map between the pdb and residue template
                resmol = Chem.Mol(self.res_templates[resn])
                n_atoms = len(resmol.GetAtoms())
                atom_map = mapping_by_mcs(resmol, pdbmol)
                nr_missing = n_atoms - len(atom_map)
                if nr_missing < lowest_nr_missing:
                    best_resmol = resmol
                    lowest_nr_missing = nr_missing
                    best_n_atoms = n_atoms
                    best_resn = resn
            resmol = best_resmol
            n_atoms = best_n_atoms
            resn = best_resn
            if len(possible_resn) > 1:
                print("%9s" % res, "-->", resn, "...out of", possible_resn)
                ambiguous_chosen[res] = f"{chain}:{resn}:{resnum}"

            resmol = self.build_resmol(res, resn)
            if resmol is None:
                self.residues[res].ignore_residue = True
            else:
                self.residues[res].rdkit_mol = resmol
        return ambiguous_chosen

    def build_resmol(self, res, resn):
        # Transfer coordinates and info for any matched atoms
        #TODO time these functions
        #TODO maybe embed in preprocessing depending on time
        #EmbedMolecule(resmol)

        resmol = Chem.Mol(self.res_templates[resn])
        pdbmol = Chem.MolFromPDBBlock(self.residues[res].pdb_text, removeHs=False)

        atom_map = mapping_by_mcs(resmol, pdbmol)
        #Chem.rdDepictor.Compute2DCoords(resmol)
        resmol.AddConformer(Chem.Conformer(resmol.GetNumAtoms()))

        resmol.GetConformer().Set3D(True)
        for idx, pdb_idx in atom_map.items():
            pdb_atom = pdbmol.GetAtomWithIdx(pdb_idx)
            pdb_coord = pdbmol.GetConformer().GetAtomPosition(pdb_idx)
            resmol.GetConformer().SetAtomPosition(idx, pdb_coord)

            resinfo = pdb_atom.GetPDBResidueInfo()
            resmol.GetAtomWithIdx(idx).SetDoubleProp('occupancy', resinfo.GetOccupancy())
            resmol.GetAtomWithIdx(idx).SetDoubleProp('temp_factor', resinfo.GetTempFactor())

        missing_atoms = {resmol.GetAtomWithIdx(i).GetProp('atom_name'):i for i in range(resmol.GetNumAtoms()) if i not in atom_map.keys()}

        # Handle case of missing backbone amide H
        if 'H' in missing_atoms:
            prev_res = self.residues[res].previous_id
            if prev_res is not None:
                h_pos = h_coord_from_dipeptide(self.residues[res].pdb_text, 
                                                self.residues[prev_res].pdb_text)
            else:
                h_pos = h_coord_random_n_terminal(resmol)
            resmol.GetConformer().SetAtomPosition(missing_atoms['H'], h_pos)
            resmol.GetAtomWithIdx(missing_atoms['H']).SetBoolProp('computed', True)
            missing_atoms.pop('H')
            
        
        missing_atom_elements = set([atom[0] for atom in missing_atoms.keys()])
        if len(missing_atom_elements) > 0:
            
            resmol_h = Chem.RemoveHs(resmol)
            resmol_h = Chem.AddHs(resmol_h, addCoords=True)
            h_map = mapping_by_mcs(resmol, resmol_h)
            for atom in list(missing_atoms.keys()):
                if atom.startswith('H'):
                    h_idx = missing_atoms[atom]
                    #TODO magic function from Diogo to add H atom
                    #TODO bring in parameterless H atom for chain breaks
                    resmol.GetConformer().SetAtomPosition(h_idx, resmol_h.GetConformer().GetAtomPosition(h_map[h_idx]))
                    resmol.GetAtomWithIdx(h_idx).SetBoolProp('computed', True)
                    missing_atoms.pop(atom)
        # TODO missing atoms from PDB? Extra PDB atoms OK currently?
        if len(missing_atoms) > 0:
            err = f'Could not add {res=} {missing_atoms=}'
            print(err)
            resmol = None
        return resmol


    def mk_parameterize_all_residues(self, mk_prep):
        # TODO disulfide bridges are hard-coded, generalize branching maybe
        for res in self.residues:
            if self.residues[res].user_deleted or self.residues[res].ignore_residue:
                continue
<<<<<<< HEAD
            self.mk_parameterize_residue(self, res, mk_prep)
=======
            self.mk_parameterize_residue(res, mk_prep)
>>>>>>> 03c6edfc
        return


    def mk_parameterize_residue(self, res, mk_prep): 
        molsetup, mapidx, ignored_in_molsetup = self.res_to_molsetup(res, mk_prep)
        resmol = self.residues[res].rdkit_mol
        for molsetup_idx, resmol_idx in mapidx.items(): # ignoring pseudo atoms, rdkit atom props no good for pseudos
            atom = resmol.GetAtomWithIdx(resmol_idx)
            atom.SetDoubleProp("q", molsetup.charge[molsetup_idx])
            atom.SetProp("atom_type", molsetup.atom_type[molsetup_idx])
            #atom.SetProp("ignore", molsetup.atom_ignore[molsetup_idx])
            for key, value_array in molsetup.atom_params.items():
                value = value_array[molsetup_idx]
                if type(value) == float:
                    atom.SetDoubleProp(key, value)
                elif type(value) == bool:
                    atom.SetBoolProp(key, value)
<<<<<<< HEAD
=======
                elif value is None:
                    continue
>>>>>>> 03c6edfc
                else:
                    atom.SetProp(key, value)
        # consider deleting existing properties/parameters
        return
                

<<<<<<< HEAD
    def write_pdb(self, outpath):
        # TODO currently does not contain residue information
        with open(outpath, 'w') as fout:
            for res in self.residues:
                try:
                    pdb_block = Chem.MolToPDBBlock(self.residues[res].rdkit_mol)
                except:
                    print(res)
                for line in pdb_block.split('\n'):
                    if line.startswith('HETATM'):
                        fout.write(line+'\n')
=======
    def to_pdb(self, use_modified_coords=False, modified_coords_index=0):
        pdbout = ""
        atom_count = 0
        icode = ""
        pdb_line = "{:6s}{:5d} {:^4s} {:3s} {:1s}{:4d}{:1s}   {:8.3f}{:8.3f}{:8.3f}                       {:2s} "
        pdb_line += pathlib.os.linesep
        for res_id in self.res_list:
            if res_id in self.del_res or res_id in self.removed_residues:
                continue
            resmol = self.residues[res_id]["resmol"]
            if use_modified_coords and "molsetup" in self.residues[res_id]:
                molsetup = self.residues[res_id]["molsetup"]
                if len(molsetup.modified_atom_positions) <= modified_coords_index:
                    errmsg = "Requesting pose %d but only got %d in molsetup of %s" % (
                            modified_coords_index, len(molsetup.modified_atom_positions), res_id)
                    raise RuntimeError(errmsg)
                p = molsetup.modified_atom_positions[modified_coords_index]
                modified_positions = molsetup.get_conformer_with_modified_positions(p).GetPositions()
                positions = {}
                for i, j in self.residues[res_id]["molsetup_mapidx"].items():
                    positions[j] = modified_positions[i]
            else:
                positions = {i: xyz for (i, xyz) in enumerate(resmol.GetConformer().GetPositions())}

            chain, resname, resnum = res_id.split(":")
            resnum = int(resnum)

            for (i, atom) in enumerate(resmol.GetAtoms()):
                atom_count += 1
                props = atom.GetPropsAsDict()
                atom_name = props.get("atom_name", "")
                x, y, z = positions[i]
                element = mini_periodic_table[atom.GetAtomicNum()]
                pdbout += pdb_line.format("ATOM", atom_count, atom_name, resname, chain, resnum, icode, x, y, z, element)
        return pdbout
>>>>>>> 03c6edfc

    def export_static_atom_params(self, ignore_atom_types=("H",)):
        atom_params = {}
        counter_atoms = 0
        coords = []
        for res_id in self.residues:
            if self.residues[res_id].user_deleted:
                continue
            resmol = self.residues[res_id].rdkit_mol
            for atom in resmol.GetAtoms():
                props = atom.GetPropsAsDict()
                if len(ignore_atom_types) > 0 and props["atom_type"] in ignore_atom_types:
                    continue
<<<<<<< HEAD
                if (self.residues[res_id].molsetup) and (
                    atom.GetIdx() not in self.residues["molsetup_ignored"]):
=======
                if "molsetup" in self.residues[res_id]:
                    if atom.GetIdx() not in self.residues[res_id]["molsetup_ignored"]:
>>>>>>> 03c6edfc
                        continue
                for key, value in props.items():
                    if key.startswith("_"):
                        continue
                    atom_params.setdefault(key, [None]*counter_atoms) # add new "column"
                    atom_params[key].append(value)
                counter_atoms += 1
                for key in set(atom_params).difference(props): # <key> missing in <props>
                    atom_params[key].append(None) # fill in incomplete "row"
                coords.append(resmol.GetConformer().GetAtomPosition(atom.GetIdx()))
        if hasattr(self, "param_rename"): # e.g. "gasteiger" -> "q"
            for key, new_key in self.param_rename.items():
                atom_params[new_key] = atom_params.pop(key)
        return atom_params, coords
<<<<<<< HEAD
    
    # The following functions return filtered dictionaries of residues based on the value of residue flags.
    def getUserDeletedResidues(self):
        return {k: v for k, v in self.residues.items() if v.user_deleted == True}
        
    def getNonUserDeletedResidues(self):
        return {k: v for k, v in self.residues.items() if v.user_deleted == False}
        
    def getIgnoredResidues(self):
        return {k: v for k, v in self.residues.items() if v.ignore_residue == True}
        
    def getNotIgnoredResidues(self):
        return {k: v for k, v in self.residues.items() if v.ignore_residue == False}

class ChorizoResidue:
    """
    A class representing a single residue in the chain of chorizo residues

    Attributes
    ----------
    residue_id: string
        the residue id, most likely the key for this object if it is being 
        stored in a dictionary
    pdb_text: string
        the text from the pdb file associated with this residue
    previous_id: string or None
        the previous residue in this chain
    next_id: string or None
        the next residue in this chain
    
    rdkit_mol: rdkit.Chem.rdchem.Mol or None
        the rdkit Mol object generated from this residue
    molsetup: RDKitMoleculeSetup or None
        the RDKitMoleculeSetup object generated from this residue
    molsetup_mapidx: or None
        needs info
    molsetup_ignored: List[] or None
        needs info

    ignore_residue: bool
        marks residues that formerly were part of the removed_residues structure,
        put on residues that are being ignored due to being incomplete or incorrect
    is_movable: bool
        marks residues that are flexible
    user_deleted: bool
        marks residues that the user indicated should be deleted

    additional_connections: List[ResidueAdditionalConnection]
        connections to additional residues along the chain (there's probably
        more specific information about the nature of these connections that
        could be added here)
    """
    def __init__(self, residue_id, pdb_text, previous_id=None, next_id=None):
        self.residue_id = residue_id
        self.pdb_text = pdb_text
        self.previous_id = previous_id
        self.next_id = next_id

        self.rdkit_mol = None
        self.molsetup = None
        self.molsetup_mapidx = None
        self.molsetup_ignored = None # Check about these data types/Do we want the default to be None or empty

        # flags
        self.ignore_residue = False
        self.is_movable = False
        self.user_deleted = False

        self.additional_connections = []

    def toJson(self):
        return json.dumps(self, default=lambda o: o.__dict__)

# This could be a named tuple or a dataclass as it stands, but that is dependent on the amount of custom behavior
# we want to encode for these additional connections.
class ResidueAdditionalConnection:
    """
    Represents additional connections & bonds from a residue

    Attributes
    ----------
    connection_residue: string
        the id of the connected residue
    connection_atom: string
        the connected atom
    bond_order: string                    # SHOULD MAYBE NOT BE A STRING?
        the bond order of the connection
    """
    def __init__(self, residue, atom, bond_order):
        self.connection_residue = None
        self.connection_atom = None
        self.bond_order = None

    def toJson(self):
        return json.dumps(self, default=lambda o: o.__dict__)
=======

residues_rotamers = {"SER": [("C", "CA", "CB", "OG")],
                     "THR": [("C", "CA", "CB", "CG2")],
                     "CYS": [("C", "CA", "CB", "SG")],
                     "VAL": [("C", "CA", "CB", "CG1")],
                     "HIS": [("C", "CA", "CB", "CG"), 
                             ("CA", "CB", "CG", "CD2")],
                     "ASN": [("C", "CA", "CB", "CG"), 
                             ("CA", "CB", "CG", "ND2")],
                     "ASP": [("C", "CA", "CB", "CG"),
                             ("CA", "CB", "CG", "OD1")],
                     "ILE": [("C", "CA", "CB", "CG2"), 
                             ("CA", "CB", "CG2", "CD1")],
                     "LEU": [("C", "CA", "CB", "CG"), 
                             ("CA", "CB", "CG", "CD1")],
                     "PHE": [("C", "CA", "CB", "CG"), 
                             ("CA", "CB", "CG", "CD2")],
                     "TYR": [("C", "CA", "CB", "CG"), 
                             ("CA", "CB", "CG", "CD2")],
                     "TRP": [("C", "CA", "CB", "CG"), 
                             ("CA", "CB", "CG", "CD2")],
                     "GLU": [("C", "CA", "CB", "CG"), 
                             ("CA", "CB", "CG", "CD"), 
                             ("CB", "CG", "CD", "OE1")],
                     "GLN": [("C", "CA", "CB", "CG"), 
                             ("CA", "CB", "CG", "CD"), 
                             ("CB", "CG", "CD", "OE1")],
                     "MET": [("C", "CA", "CB", "CG"), 
                             ("CA", "CB", "CG", "SD"), 
                             ("CB", "CG", "SD", "CE")],
                     "ARG": [("C", "CA", "CB", "CG"), 
                             ("CA", "CB", "CG", "CD"), 
                             ("CB", "CG", "CD", "NE"),
                             ("CG", "CD", "NE", "CZ")],
                     "LYS": [("C", "CA", "CB", "CG"), 
                             ("CA", "CB", "CG", "CD"), 
                             ("CB", "CG", "CD", "CE"),
                             ("CG", "CD", "CE", "NZ")]}


rotamer_res_disambiguate = {}
for primary_res, specific_res_list in chorizo_params["ambiguous"].items():
    for specific_res in specific_res_list:
        rotamer_res_disambiguate[specific_res] = primary_res

def add_rotamers_to_chorizo_molsetups(rotamer_states_list, chorizo):
    no_resname_to_resname = {}
    for res_with_resname in chorizo.residues:
        chain, resname, resnum = res_with_resname.split(":")
        no_resname_key = f"{chain}:{resnum}"
        if no_resname_key in no_resname_to_resname:
            errmsg = "both %s and %s would be keyed by %s" % (
                res_with_resname, no_resname_to_resname[no_resname_key], no_resname_key)
            raise RuntimeError(errmsg)
        no_resname_to_resname[no_resname_key] = res_with_resname

    state_indices_list = []
    for state_dict in rotamer_states_list:
        state_indices = {}
        for res_no_resname, angles in state_dict.items():
            res_with_resname = no_resname_to_resname[res_no_resname]
            if not "molsetup" in chorizo.residues[res_with_resname]:
                raise RuntimeError("no molsetup for %s, can't add rotamers" % (res_with_resname))
            # next block is inneficient for large rotamer_states_list
            # refactored chorizos could help by having the following
            # data readily available
            resmol = chorizo.residues[res_with_resname]["resmol"]
            molsetup = chorizo.residues[res_with_resname]["molsetup"]
            mapidx = chorizo.residues[res_with_resname]["molsetup_mapidx"]
            mapidx_inv = {value: key for (key, value) in mapidx.items()}
            name_to_molsetup_idx = {}
            for atom in resmol.GetAtoms():
                props = atom.GetPropsAsDict()
                if "atom_name" in props:
                    atom_name = props["atom_name"]
                    name_to_molsetup_idx[atom_name] = mapidx_inv[atom.GetIdx()]

            resname = res_with_resname.split(":")[1]
            resname = rotamer_res_disambiguate.get(resname, resname)

            atom_names = residues_rotamers[resname]
            if len(atom_names) != len(angles):
                raise RuntimeError(
                    f"expected {len(atom_names)} angles for {resname}, got {len(angles)}")

            atom_idxs = []
            for names in atom_names:
                tmp = [name_to_molsetup_idx[name] for name in names]
                atom_idxs.append(tmp)

            state_indices[res_with_resname] = len(molsetup.rotamers)
            molsetup.add_rotamer(atom_idxs, np.radians(angles))

        state_indices_list.append(state_indices)

    return state_indices_list
>>>>>>> 03c6edfc
<|MERGE_RESOLUTION|>--- conflicted
+++ resolved
@@ -367,15 +367,9 @@
         mol = Chem.Mol(self.residues[resn].rdkit_mol)
         is_res_atom = [True for atom in mol.GetAtoms()]
         mapidx = {atom.GetIdx(): atom.GetIdx() for atom in mol.GetAtoms()}
-<<<<<<< HEAD
-        if self.residues[resn].previous_id is not None:
+        if self.residues[resn].previous_id is not None and self.residues[self.residues[resn].previous_id].rdkit_mol is not None:
             prev_resn = self.residues[resn].previous_id
             prev_mol = self.residues[prev_resn].rdkit_mol
-=======
-        if self.residues[resn]["previous res"] is not None and "resmol" in self.residues[resn]["previous res"]:
-            prev_resn = self.residues[resn]["previous res"]
-            prev_mol = self.residues[prev_resn]["resmol"]
->>>>>>> 03c6edfc
             nterm_pad = Chem.MolFromSmiles(self.nterm_pad_smiles)
             mol, is_res_atom, mapidx = _join(
                     mol,
@@ -387,15 +381,9 @@
                     prev_mol,
                     self.nterm_pad_backbone_smarts_idxs)
             
-<<<<<<< HEAD
-        if self.residues[resn].next_id is not None:
+        if self.residues[resn].next_id is not None and self.residues[self.residues[resn].next_id].rdkit_mol is not None:
             next_resn = self.residues[resn].next_id
             next_mol = self.residues[next_resn].rdkit_mol
-=======
-        if self.residues[resn]["next res"] is not None and "resmol" in self.residues[resn]["next res"]:
-            next_resn = self.residues[resn]["next res"]
-            next_mol = self.residues[next_resn]["resmol"]
->>>>>>> 03c6edfc
             cterm_pad = Chem.MolFromSmiles(self.cterm_pad_smiles)
             mol, is_res_atom, mapidx = _join(
                     mol,
@@ -438,13 +426,9 @@
             if ignore and is_res:
                 ignored_in_molsetup.append(mapidx[atom_index])
         # rectify charges to sum to integer (because of padding)
-<<<<<<< HEAD
         net_charge = sum([atom.GetFormalCharge() for atom in self.residues[res].rdkit_mol.GetAtoms()])
-=======
-        net_charge = sum([atom.GetFormalCharge() for atom in self.residues[res]["resmol"].GetAtoms()])
         if mk_prep.charge_model == "zero":
             net_charge = 0
->>>>>>> 03c6edfc
         not_ignored_idxs = []
         charges = []
         for i, q in molsetup.charge.items(): # charge is ordered dict
@@ -523,11 +507,8 @@
     
     @staticmethod
     def _pdb_to_resblocks(pdb_path):
-<<<<<<< HEAD
-=======
         #TODO detect (and test distance) chain breaks
         #TODO cyclic peptides nex res == None ?!
->>>>>>> 03c6edfc
         residues = {}
         with open(pdb_path, 'r') as fin:
             # Tracking the key and the value for the current dictionary pair being read in
@@ -549,30 +530,21 @@
                     if full_res_id == current_res_id:
                         current_res.pdb_text += line
                     else:
-                        if current_res is not None:
-<<<<<<< HEAD
-                            current_res.next_id = full_res_id
-                            residues[current_res_id] = current_res
+                        if current_res_id is not None:
+                            last_resid = int(current_res_id.split(":")[2])
+                            if resid - last_resid < 2:
+                                current_res.next_id = full_res_id
+                            else: # chain break
+                                current_res.next_id = None
+                        
                         # Updates tracking to the new key-value pair we're dealing with
                         current_res = ChorizoResidue(full_res_id, line)
-                        current_res.previous_id = current_res_id
+                        if current_res_id is not None and (resid - int(current_res_id.split(":")[2])) < 2:
+                            current_res.previous_id = current_res_id
+                        else:
+                            current_res.previous_id = None
                         current_res_id = full_res_id
-=======
-                            last_resid = int(current_res.split(":")[2])
-                            if resid - last_resid < 2:
-                                residues[current_res]['next res'] = full_resid
-                            else: # chain break
-                                residues[current_res]['next res'] = None
-
-                        residues[full_resid] = {}
-                        residues[full_resid]['pdb block'] = line
-                        if current_res is not None and (resid - int(current_res.split(":")[2])) < 2:
-                            residues[full_resid]['previous res'] = current_res
-                        else:
-                            residues[full_resid]['previous res'] = None
-                        current_res = full_resid
-                        res_list.append(full_resid)
->>>>>>> 03c6edfc
+                        residues[current_res_id] = current_res
             if current_res is not None:
                 current_res.next_id = None
                 residues[current_res_id] = current_res
@@ -750,11 +722,7 @@
         for res in self.residues:
             if self.residues[res].user_deleted or self.residues[res].ignore_residue:
                 continue
-<<<<<<< HEAD
             self.mk_parameterize_residue(self, res, mk_prep)
-=======
-            self.mk_parameterize_residue(res, mk_prep)
->>>>>>> 03c6edfc
         return
 
 
@@ -772,42 +740,24 @@
                     atom.SetDoubleProp(key, value)
                 elif type(value) == bool:
                     atom.SetBoolProp(key, value)
-<<<<<<< HEAD
-=======
-                elif value is None:
-                    continue
->>>>>>> 03c6edfc
                 else:
                     atom.SetProp(key, value)
         # consider deleting existing properties/parameters
         return
                 
 
-<<<<<<< HEAD
-    def write_pdb(self, outpath):
-        # TODO currently does not contain residue information
-        with open(outpath, 'w') as fout:
-            for res in self.residues:
-                try:
-                    pdb_block = Chem.MolToPDBBlock(self.residues[res].rdkit_mol)
-                except:
-                    print(res)
-                for line in pdb_block.split('\n'):
-                    if line.startswith('HETATM'):
-                        fout.write(line+'\n')
-=======
     def to_pdb(self, use_modified_coords=False, modified_coords_index=0):
         pdbout = ""
         atom_count = 0
         icode = ""
         pdb_line = "{:6s}{:5d} {:^4s} {:3s} {:1s}{:4d}{:1s}   {:8.3f}{:8.3f}{:8.3f}                       {:2s} "
         pdb_line += pathlib.os.linesep
-        for res_id in self.res_list:
-            if res_id in self.del_res or res_id in self.removed_residues:
+        for res_id in self.residues:
+            if self.residues[res_id].user_deleted or self.residues[res_id].ignore_residue:
                 continue
-            resmol = self.residues[res_id]["resmol"]
-            if use_modified_coords and "molsetup" in self.residues[res_id]:
-                molsetup = self.residues[res_id]["molsetup"]
+            resmol = self.residues[res_id].rdkit_mol
+            if use_modified_coords and self.residues[res_id].molsetup is not None:
+                molsetup = self.residues[res_id].molsetup
                 if len(molsetup.modified_atom_positions) <= modified_coords_index:
                     errmsg = "Requesting pose %d but only got %d in molsetup of %s" % (
                             modified_coords_index, len(molsetup.modified_atom_positions), res_id)
@@ -815,7 +765,7 @@
                 p = molsetup.modified_atom_positions[modified_coords_index]
                 modified_positions = molsetup.get_conformer_with_modified_positions(p).GetPositions()
                 positions = {}
-                for i, j in self.residues[res_id]["molsetup_mapidx"].items():
+                for i, j in self.residues[res_id].molsetup_mapidx.items():
                     positions[j] = modified_positions[i]
             else:
                 positions = {i: xyz for (i, xyz) in enumerate(resmol.GetConformer().GetPositions())}
@@ -831,7 +781,6 @@
                 element = mini_periodic_table[atom.GetAtomicNum()]
                 pdbout += pdb_line.format("ATOM", atom_count, atom_name, resname, chain, resnum, icode, x, y, z, element)
         return pdbout
->>>>>>> 03c6edfc
 
     def export_static_atom_params(self, ignore_atom_types=("H",)):
         atom_params = {}
@@ -845,13 +794,8 @@
                 props = atom.GetPropsAsDict()
                 if len(ignore_atom_types) > 0 and props["atom_type"] in ignore_atom_types:
                     continue
-<<<<<<< HEAD
-                if (self.residues[res_id].molsetup) and (
-                    atom.GetIdx() not in self.residues["molsetup_ignored"]):
-=======
-                if "molsetup" in self.residues[res_id]:
-                    if atom.GetIdx() not in self.residues[res_id]["molsetup_ignored"]:
->>>>>>> 03c6edfc
+                if (self.residues[res_id].molsetup):
+                    if atom.GetIdx() not in self.residues[res_id].molsetup_ignored:
                         continue
                 for key, value in props.items():
                     if key.startswith("_"):
@@ -866,7 +810,6 @@
             for key, new_key in self.param_rename.items():
                 atom_params[new_key] = atom_params.pop(key)
         return atom_params, coords
-<<<<<<< HEAD
     
     # The following functions return filtered dictionaries of residues based on the value of residue flags.
     def getUserDeletedResidues(self):
@@ -880,89 +823,6 @@
         
     def getNotIgnoredResidues(self):
         return {k: v for k, v in self.residues.items() if v.ignore_residue == False}
-
-class ChorizoResidue:
-    """
-    A class representing a single residue in the chain of chorizo residues
-
-    Attributes
-    ----------
-    residue_id: string
-        the residue id, most likely the key for this object if it is being 
-        stored in a dictionary
-    pdb_text: string
-        the text from the pdb file associated with this residue
-    previous_id: string or None
-        the previous residue in this chain
-    next_id: string or None
-        the next residue in this chain
-    
-    rdkit_mol: rdkit.Chem.rdchem.Mol or None
-        the rdkit Mol object generated from this residue
-    molsetup: RDKitMoleculeSetup or None
-        the RDKitMoleculeSetup object generated from this residue
-    molsetup_mapidx: or None
-        needs info
-    molsetup_ignored: List[] or None
-        needs info
-
-    ignore_residue: bool
-        marks residues that formerly were part of the removed_residues structure,
-        put on residues that are being ignored due to being incomplete or incorrect
-    is_movable: bool
-        marks residues that are flexible
-    user_deleted: bool
-        marks residues that the user indicated should be deleted
-
-    additional_connections: List[ResidueAdditionalConnection]
-        connections to additional residues along the chain (there's probably
-        more specific information about the nature of these connections that
-        could be added here)
-    """
-    def __init__(self, residue_id, pdb_text, previous_id=None, next_id=None):
-        self.residue_id = residue_id
-        self.pdb_text = pdb_text
-        self.previous_id = previous_id
-        self.next_id = next_id
-
-        self.rdkit_mol = None
-        self.molsetup = None
-        self.molsetup_mapidx = None
-        self.molsetup_ignored = None # Check about these data types/Do we want the default to be None or empty
-
-        # flags
-        self.ignore_residue = False
-        self.is_movable = False
-        self.user_deleted = False
-
-        self.additional_connections = []
-
-    def toJson(self):
-        return json.dumps(self, default=lambda o: o.__dict__)
-
-# This could be a named tuple or a dataclass as it stands, but that is dependent on the amount of custom behavior
-# we want to encode for these additional connections.
-class ResidueAdditionalConnection:
-    """
-    Represents additional connections & bonds from a residue
-
-    Attributes
-    ----------
-    connection_residue: string
-        the id of the connected residue
-    connection_atom: string
-        the connected atom
-    bond_order: string                    # SHOULD MAYBE NOT BE A STRING?
-        the bond order of the connection
-    """
-    def __init__(self, residue, atom, bond_order):
-        self.connection_residue = None
-        self.connection_atom = None
-        self.bond_order = None
-
-    def toJson(self):
-        return json.dumps(self, default=lambda o: o.__dict__)
-=======
 
 residues_rotamers = {"SER": [("C", "CA", "CB", "OG")],
                      "THR": [("C", "CA", "CB", "CG2")],
@@ -1059,4 +919,85 @@
         state_indices_list.append(state_indices)
 
     return state_indices_list
->>>>>>> 03c6edfc
+
+class ChorizoResidue:
+    """
+    A class representing a single residue in the chain of chorizo residues
+
+    Attributes
+    ----------
+    residue_id: string
+        the residue id, most likely the key for this object if it is being 
+        stored in a dictionary
+    pdb_text: string
+        the text from the pdb file associated with this residue
+    previous_id: string or None
+        the previous residue in this chain
+    next_id: string or None
+        the next residue in this chain
+    
+    rdkit_mol: rdkit.Chem.rdchem.Mol or None
+        the rdkit Mol object generated from this residue
+    molsetup: RDKitMoleculeSetup or None
+        the RDKitMoleculeSetup object generated from this residue
+    molsetup_mapidx: or None
+        needs info
+    molsetup_ignored: List[] or None
+        needs info
+
+    ignore_residue: bool
+        marks residues that formerly were part of the removed_residues structure,
+        put on residues that are being ignored due to being incomplete or incorrect
+    is_movable: bool
+        marks residues that are flexible
+    user_deleted: bool
+        marks residues that the user indicated should be deleted
+
+    additional_connections: List[ResidueAdditionalConnection]
+        connections to additional residues along the chain (there's probably
+        more specific information about the nature of these connections that
+        could be added here)
+    """
+    def __init__(self, residue_id, pdb_text, previous_id=None, next_id=None):
+        self.residue_id = residue_id
+        self.pdb_text = pdb_text
+        self.previous_id = previous_id
+        self.next_id = next_id
+
+        self.rdkit_mol = None
+        self.molsetup = None
+        self.molsetup_mapidx = None
+        self.molsetup_ignored = None # Check about these data types/Do we want the default to be None or empty
+
+        # flags
+        self.ignore_residue = False
+        self.is_movable = False
+        self.user_deleted = False
+
+        self.additional_connections = []
+
+    def toJson(self):
+        return json.dumps(self, default=lambda o: o.__dict__)
+
+# This could be a named tuple or a dataclass as it stands, but that is dependent on the amount of custom behavior
+# we want to encode for these additional connections.
+class ResidueAdditionalConnection:
+    """
+    Represents additional connections & bonds from a residue
+
+    Attributes
+    ----------
+    connection_residue: string
+        the id of the connected residue
+    connection_atom: string
+        the connected atom
+    bond_order: string                    # SHOULD MAYBE NOT BE A STRING?
+        the bond order of the connection
+    """
+    def __init__(self, residue, atom, bond_order):
+        self.connection_residue = None
+        self.connection_atom = None
+        self.bond_order = None
+
+    def toJson(self):
+        return json.dumps(self, default=lambda o: o.__dict__)
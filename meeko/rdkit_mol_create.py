#!/usr/bin/env python
# -*- coding: utf-8 -*-
#
# Meeko
#


from rdkit import Chem
from rdkit.Geometry import Point3D
from rdkit.Chem import AllChem
from rdkit.six import StringIO
import json
import os


class RDKitMolCreate:

    ambiguous_flexres_choices = {
        "HIS": ["HIE", "HID", "HIP"],
        "ASP": ["ASP", "ASH"],
        "GLU": ["GLU", "GLH"],
        "CYS": ["CYS", "CYM"],
        "LYS": ["LYS", "LYN"],
        "ARG": ["ARG", "ARG_mgltools"],
        "ASN": ["ASN", "ASN_mgltools"],
        "GLN": ["GLN", "GLN_mgltools"],
    }

    flexres = {
        "CYS": {
            "smiles": "CCS",
            "atom_names_in_smiles_order": ["CA", "CB", "SG"],
            "h_to_parent_index": {"HG": 2},
        },
        "CYM": {
            "smiles": "CC[S-]",
            "atom_names_in_smiles_order": ["CA", "CB", "SG"],
            "h_to_parent_index": {},
        },
        "ASP": {
            "smiles": "CCC(=O)[O-]",
            "atom_names_in_smiles_order": ["CA", "CB", "CG", "OD1", "OD2"],
            "h_to_parent_index": {},
        },
        "ASH": {
            "smiles": "CCC(=O)O",
            "atom_names_in_smiles_order": ["CA", "CB", "CG", "OD1", "OD2"],
            "h_to_parent_index": {"HD2": 4},
        },
        "GLU": {
            "smiles": "CCCC(=O)[O-]",
            "atom_names_in_smiles_order": ["CA", "CB", "CG", "CD", "OE1", "OE2"],
            "h_to_parent_index": {},
        },
        "GLH": {
            "smiles": "CCCC(=O)O",
            "atom_names_in_smiles_order": ["CA", "CB", "CG", "CD", "OE1", "OE2"],
            "h_to_parent_index": {"HE2": 5},
        },
        "PHE": {
            "smiles": "CCc1ccccc1",
            "atom_names_in_smiles_order": ["CA", "CB", "CG", "CD1", "CE1", "CZ", "CE2", "CD2"],
            "h_to_parent_index": {},
        },
        "HIE" : {
            "smiles": "CCc1c[nH]cn1",
            "atom_names_in_smiles_order": ["CA", "CB", "CG", "CD2", "NE2", "CE1", "ND1"],
            "h_to_parent_index": {"HE2": 4},
        },
        "HID" : {
            "smiles": "CCc1cnc[nH]1",
            "atom_names_in_smiles_order": ["CA", "CB", "CG", "CD2", "NE2", "CE1", "ND1"],
            "h_to_parent_index": {"HD1": 6},
        },
        "HIP" : {
            "smiles": "CCc1c[nH+]c[nH]1",
            "atom_names_in_smiles_order": ["CA", "CB", "CG", "CD2", "NE2", "CE1", "ND1"],
            "h_to_parent_index": {"HE2": 4, "HD1": 6},
        },
        "ILE": {
            "smiles": "CC(C)CC",
            "atom_names_in_smiles_order": ["CA", "CB", "CG2", "CG1", "CD1"],
            "h_to_parent_index": {},
        },
        "LYS": {
            "smiles": "CCCCC[NH3+]",
            "atom_names_in_smiles_order": ["CA", "CB", "CG", "CD", "CE", "NZ"],
            "h_to_parent_index": {"HZ1": 5, "HZ2": 5, "HZ3": 5},
        },
        "LYN": {
            "smiles": "CCCCCN",
            "atom_names_in_smiles_order": ["CA", "CB", "CG", "CD", "CE", "NZ"],
            "h_to_parent_index": {"HZ2": 5, "HZ3": 5},
        },
        "LEU": {
            "smiles": "CCC(C)C",
            "atom_names_in_smiles_order": ["CA", "CB", "CG", "CD1", "CD2"],
            "h_to_parent_index": {},
        },
        "MET": {
            "smiles": "CCCSC",
            "atom_names_in_smiles_order": ["CA", "CB", "CG", "SD", "CE"],
            "h_to_parent_index": {},
        },
        "ASN": {
            "smiles": "CCC(=O)N",
            "atom_names_in_smiles_order": ["CA", "CB", "CG", "OD1", "ND2"],
            "h_to_parent_index": {"HD21": 4, "HD22": 4},
        },
        "ASN_mgltools": {
            "smiles": "CCC(=O)N",
            "atom_names_in_smiles_order": ["CA", "CB", "CG", "OD1", "ND2"],
            "h_to_parent_index": {"1HD2": 4, "2HD2": 4},
        },
        "GLN": {
            "smiles": "CCCC(=O)N",
            "atom_names_in_smiles_order": ["CA", "CB", "CG", "CD", "OE1", "NE2"],
            "h_to_parent_index": {"HE21": 5, "HE22": 5},
        },
        "GLN_mgltools": {
            "smiles": "CCCC(=O)N",
            "atom_names_in_smiles_order": ["CA", "CB", "CG", "CD", "OE1", "NE2"],
            "h_to_parent_index": {"1HE2": 5, "2HE2": 5},
        },
        "ARG": {
            "smiles": "CCCCNC(N)=[NH2+]",
            "atom_names_in_smiles_order": ["CA", "CB", "CG", "CD", "NE", "CZ", "NH1", "NH2"],
            "h_to_parent_index": {"HE": 4, "HH11": 6, "HH12": 6, "HH21": 7, "HH22": 7},
        },
        "ARG_mgltools": {
            "smiles": "CCCCNC(N)=[NH2+]",
            "atom_names_in_smiles_order": ["CA", "CB", "CG", "CD", "NE", "CZ", "NH1", "NH2"],
            "h_to_parent_index": {"HE": 4, "1HH1": 6, "2HH1": 6, "1HH2": 7, "2HH2": 7},
        },
        "SER": {
            "smiles": "CCO",
            "atom_names_in_smiles_order": ["CA", "CB", "OG"],
            "h_to_parent_index": {"HG": 2},
        },
        "THR": {
            "smiles": "CC(C)O",
            "atom_names_in_smiles_order": ["CA", "CB", "CG2", "OG1"],
            "h_to_parent_index": {"HG1": 3},
        },
        "VAL": {
            "smiles": "CC(C)C",
            "atom_names_in_smiles_order": ["CA", "CB", "CG1", "CG2"],
            "h_to_parent_index": {},
        },
        "TRP": {
            "smiles": "CCc1c[nH]c2c1cccc2",
            "atom_names_in_smiles_order": ["CA", "CB", "CG", "CD1", "NE1", "CE2", "CD2", "CE3", "CZ3", "CH2", "CZ2"],
            "h_to_parent_index": {"HE1": 4},
        },
        "TYR": {
            "smiles": "CCc1ccc(cc1)O",
            "atom_names_in_smiles_order": ["CA", "CB", "CG", "CD1", "CE1", "CZ", "CE2", "CD2", "OH"],
            "h_to_parent_index": {"HH": 8},
        },
    }

    @classmethod
    def from_pdbqt_mol(cls, pdbqt_mol): # TODO add pseudo-water (W atoms, variable nr each pose)
        mol_list = []
        for mol_index in pdbqt_mol._atom_annotations["mol_index"]:
            smiles = pdbqt_mol._pose_data['smiles'][mol_index]
            index_map = pdbqt_mol._pose_data['smiles_index_map'][mol_index]
            h_parent = pdbqt_mol._pose_data['smiles_h_parent'][mol_index]
            atom_idx = pdbqt_mol._atom_annotations["mol_index"][mol_index]

            if smiles is None: # probably a flexible sidechain, but can be another ligand
                residue_names = set()
                atom_names = []
                for atom in pdbqt_mol.atoms(atom_idx):
                    residue_names.add(atom[4])
                    atom_names.append(atom[2])
                if len(residue_names) == 1:
                    resname = residue_names.pop()
                    smiles, index_map, h_parent = cls.guess_flexres_smiles(resname, atom_names)
                    if smiles is None: # failed guessing smiles for possible flexres
                        mol_list.append(None)
                        continue

            mol = Chem.MolFromSmiles(smiles)

            coordinates_all_poses = []
            i = 0
            for pose in pdbqt_mol:
                i += 1
                coordinates = pose.positions(atom_idx)
                mol = cls.add_pose_to_mol(mol, coordinates, index_map) 
                coordinates_all_poses.append(coordinates) 

            # add Hs only after all poses are added as conformers
            # because Chem.AddHs() will affect all conformers at once 
            mol = cls.add_hydrogens(mol, coordinates_all_poses, h_parent) 

            mol_list.append(mol)
        return mol_list

    @classmethod
    def guess_flexres_smiles(cls, resname, atom_names):
        """ Determine a SMILES string for flexres based on atom names,
            as well as the equivalent of smile_index_map and smiles_h_parent
            which are written to PDBQT remarks for regular small molecules.

        Args:
            resname (str):
        
        Returns:
            smiles: SMILES string starting at C-alpha (excludes most of the backbone)
            index_map: list of pairs of integers, first in pair is index in the smiles,
                       second is index of corresponding atom in atom_names         
            h_parent: list of pairs of integers, first in pair is index of a heavy atom
                      in the smiles, second is index of a hydrogen in atom_names.
                      The hydrogen is bonded to the heavy atom. 
        """



        if len(set(atom_names)) != len(atom_names):
            return None, None, None
        candidate_resnames = cls.ambiguous_flexres_choices.get(resname, [resname])
        for resname in candidate_resnames:
            is_match = False
            atom_names_in_smiles_order = cls.flexres[resname]["atom_names_in_smiles_order"]
            h_to_parent_index = cls.flexres[resname]["h_to_parent_index"]
            expected_names = atom_names_in_smiles_order + list(h_to_parent_index.keys())
            if len(atom_names) != len(expected_names):
                continue
            nr_matched_atom_names = sum([int(n in atom_names) for n in expected_names])
            if nr_matched_atom_names == len(expected_names):
                is_match = True
                break
        if not is_match:
            return None, None, None
        else:
            smiles = cls.flexres[resname]["smiles"]
            index_map = []
            for smiles_index, name in enumerate(atom_names_in_smiles_order):
                index_map.append(smiles_index + 1) 
                index_map.append(atom_names.index(name) + 1)
            h_parent = []
            for name, smiles_index in h_to_parent_index.items():
                h_parent.append(smiles_index + 1)
                h_parent.append(atom_names.index(name) + 1)
            return smiles, index_map, h_parent

    @classmethod
    def add_pose_to_mol(cls, mol, ligand_coordinates, index_map):
        """add given coordinates to given molecule as new conformer.
        Index_map maps order of coordinates to order in smile string
        used to generate rdkit mol

        Args:
            ligand_coordinates: 2D array of shape (nr_atom, 3).
            index_map: list of nr_atom pairs of integers, 1-indexed.
                       In each pair, the first int is the index in mol, and
                       the second int is the index in ligand_coordinates

        Raises:
            RuntimeError: Will raise error if number of coordinates provided does not
                match the number of atoms there should be coordinates for.
        """

        n_atoms = mol.GetNumAtoms()
        n_mappings = int(len(index_map) / 2)
        conf = Chem.Conformer(n_atoms)
        if n_atoms < n_mappings:
            raise RuntimeError(
<<<<<<< HEAD
                "Number of atom is rdmol {n_atoms} mismatches"
                "number of pairs in index map {n_at}!".format(
                    n_atoms=n_atoms, n_at=len(index_map) / 2))
        for i in range(n_atoms):
=======
                "Given {n_coords} atom coordinates "
                "but index_map is greater at {n_at} atoms.".format(
                    n_coords=n_atoms, n_at=n_mappings))
        coord_is_set = [False] * n_atoms
        for i in range(n_mappings):
>>>>>>> 2dd08a25
            pdbqt_index = int(index_map[i * 2 + 1]) - 1
            mol_index = int(index_map[i * 2]) - 1
            x, y, z = [float(coord) for coord in ligand_coordinates[pdbqt_index]]
            conf.SetAtomPosition(mol_index, Point3D(x, y, z))
            coord_is_set[mol_index] = True
        mol.AddConformer(conf, assignId=True)
        # some hydrogens (isotopes) may have no coordinate set yet
        for i, is_set in enumerate(coord_is_set):
            if not is_set:
                atom = mol.GetAtomWithIdx(i)
                if atom.GetAtomicNum() != 1:
                    raise RuntimeError("Only H allowed to be in SMILES but not in PDBQT")
                neigh = atom.GetNeighbors()
                if len(neigh) != 1:
                    raise RuntimeError("Expected H to have one neighbor")
                AllChem.SetTerminalAtomCoords(mol, i, neigh[0].GetIdx())
        return mol


    @staticmethod
    def add_hydrogens(mol, coordinates_list, h_parent):
        """Add hydrogen atoms to ligand RDKit mol, adjust the positions of
            polar hydrogens to match pdbqt
        """
        mol = Chem.AddHs(mol, addCoords=True)
        conformers = list(mol.GetConformers())
        num_hydrogens = int(len(h_parent) / 2)
        for conformer_idx, atom_coordinates in enumerate(coordinates_list):
            conf = conformers[conformer_idx]
            used_h = []
            for i in range(num_hydrogens):
                parent_rdkit_index = h_parent[2 * i] - 1
                h_pdbqt_index = h_parent[2 * i + 1] - 1
                x, y, z = [
                    float(coord) for coord in atom_coordinates[h_pdbqt_index]
                ]
                parent_atom = mol.GetAtomWithIdx(parent_rdkit_index)
                candidate_hydrogens = [
                    atom.GetIdx() for atom in parent_atom.GetNeighbors()
                    if atom.GetAtomicNum() == 1
                ]
                for h_rdkit_index in candidate_hydrogens:
                    if h_rdkit_index not in used_h:
                        break
                used_h.append(h_rdkit_index)
                conf.SetAtomPosition(h_rdkit_index, Point3D(x, y, z))
        return mol

    @staticmethod
    def combine_rdkit_mols(mol_list):
        """Combines list of rdkit molecules into a single one
            None's are ignored
            returns None if input is empty list or all molecules are None
        """
        combined_mol = None
        for mol in mol_list:
            if mol is None:
                continue
            if combined_mol is None: # first iteration
                combined_mol = mol
            else:
                combined_mol = Chem.CombineMols(combined_mol, mol)
        return combined_mol

    @classmethod
    def _verify_flexres(cls):
        for resname in cls.flexres:
            atom_names_in_smiles_order = cls.flexres[resname]["atom_names_in_smiles_order"]
            h_to_parent_index = cls.flexres[resname]["h_to_parent_index"]
            expected_names = atom_names_in_smiles_order + list(h_to_parent_index.keys())
            if len(expected_names) != len(set(expected_names)):
                raise RuntimeError("repeated atom names in cls.flexres[%s]" % resname)

    @classmethod
    def add_sandbox_coordinates(cls, dlgstring, rdmol, index_map, h_parent, groupname=None):
        # this function does not deal with implicit H, at least not yet
        index_map = [i + 1 for i in index_map] # 1-indexing like in PDBQT
        h_parent = [i + 1 for i in h_parent] # 1-indexing like in PDBQT
        coordinates = []
        energy = {"inter": [], "intra": [], "dlg_pose_idx": []}
        is_atom_block = False
        for line in dlgstring.split('\n'):
            if line.startswith("Pose:") or line.startswith("Extra Pose:"):
                if line.startswith("Pose:"):
                    pose_idx = int(line.split()[1])
                elif line.startswith("Extra Pose:"):
                    pose_idx = int(line.split()[2])
                if len(coordinates) > 0:
                    if len(coordinates[-1]) == 0: 
                        # if pose info was missing, just delete data
                        energy["dlg_pose_idx"].pop(-1)
                        coordinates.pop(-1)
                energy["dlg_pose_idx"].append(pose_idx)
                coordinates.append([])
            elif line.startswith("DOCKED: USER    (1) Final Intermolecular Energy     ="):
                energy["inter"].append(float(line.split()[7]))
            elif line.startswith("DOCKED: USER    (2) Final Total Internal Energy     ="):
                energy["intra"].append(float(line.split()[8]))
            elif line.startswith("DOCKED: @<TRIPOS>ATOM"):
                is_atom_block = True
            elif line.startswith("DOCKED: @<TRIPOS>BOND"):
                is_atom_block = False
            elif is_atom_block:
                fields = line.split()
                name = fields[8]
                if groupname is None or name == groupname:
                    x, y, z = float(fields[3]), float(fields[4]), float(fields[5])
                    coordinates[-1].append([x, y, z])

        if not (len(coordinates) == len(energy["inter"]) == len(energy["intra"])):
            msg = "parsed energies differs from number of coordinates\n"
            msg += "len(coordinates) = %d\n" % len(coordinates)
            msg += "len(intra) = %d\n" % len(energy["intra"])
            msg += "len(inter) = %d\n" % len(energy["inter"])
            raise RuntimeError(msg)

        scores = [energy["inter"][i] + energy["intra"][i] for i in range(len(coordinates))]
        idxsort = [pair[0] for pair in sorted(enumerate(scores), key=lambda pair: pair[1])]
        sorted_coordinates = []
        for index in idxsort:
            cls.add_pose_to_mol(rdmol, coordinates[index], index_map)
            sorted_coordinates.append(coordinates[index])

        rdmol = cls.add_hydrogens(rdmol, sorted_coordinates, h_parent)

        for key in energy:
            energy[key] = [energy[key][i] for i in idxsort]
        return rdmol, energy

    @staticmethod
    def write_sd_string(pdbqt_mol):
        sio = StringIO()
        f = Chem.SDWriter(sio)
        mol_list = RDKitMolCreate.from_pdbqt_mol(pdbqt_mol)
        failures = [i for i, mol in enumerate(mol_list) if mol is None]
        combined_mol = RDKitMolCreate.combine_rdkit_mols(mol_list)
        if combined_mol is None:
            return "", failures
        nr_conformers = combined_mol.GetNumConformers()
        property_names = {
            "free_energy": "free_energies",
            "intermolecular_energy": "intermolecular_energies",
            "internal_energy": "internal_energies",
        }
        props = {}
        for prop_sdf, prop_pdbqt in property_names.items():
            if nr_conformers == len(pdbqt_mol._pose_data[prop_pdbqt]):
                props[prop_sdf] = prop_pdbqt
        for conformer in combined_mol.GetConformers():
            i = conformer.GetId()
            data = {k: pdbqt_mol._pose_data[v][i] for k, v in props.items()}
            if len(data): combined_mol.SetProp("meeko", json.dumps(data))
            f.write(combined_mol, i)
        f.close()
        output_string = sio.getvalue()
        return output_string, failures<|MERGE_RESOLUTION|>--- conflicted
+++ resolved
@@ -268,18 +268,11 @@
         conf = Chem.Conformer(n_atoms)
         if n_atoms < n_mappings:
             raise RuntimeError(
-<<<<<<< HEAD
                 "Number of atom is rdmol {n_atoms} mismatches"
                 "number of pairs in index map {n_at}!".format(
-                    n_atoms=n_atoms, n_at=len(index_map) / 2))
-        for i in range(n_atoms):
-=======
-                "Given {n_coords} atom coordinates "
-                "but index_map is greater at {n_at} atoms.".format(
                     n_coords=n_atoms, n_at=n_mappings))
         coord_is_set = [False] * n_atoms
         for i in range(n_mappings):
->>>>>>> 2dd08a25
             pdbqt_index = int(index_map[i * 2 + 1]) - 1
             mol_index = int(index_map[i * 2]) - 1
             x, y, z = [float(coord) for coord in ligand_coordinates[pdbqt_index]]

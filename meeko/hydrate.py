#!/usr/bin/env python
# -*- coding: utf-8 -*-
#
# Meeko hydrate molecule
#

import json
import numpy as np
from rdkit import Chem
from rdkit.Geometry import Point3D
import warnings

from .atomtyper import AtomicGeometry
from .molsetup import RDKitMoleculeSetup
from .utils import geomutils
from .utils import pdbutils


class Waters:

    @staticmethod
    def make_molsetup_OPC():
        """build a molsetup for an OPC water"""

        raise NotImplementedError
        rdmol = Chem.MolFromSmiles("O")
        conformer = Chem.Conformer(rdmol.GetNumAtoms())
        conformer.SetAtomPosition(0, Point3D(0, 0, 0))
        rdmol.AddConformer(conformer)
        molsetup = RDKitMoleculeSetup(rdmol)
        return molsetup

    @staticmethod
    def make_molsetup_TIP3P_AA():
        """build a molsetup for an all atom (AA) TIP3P water, i.e. explicit Hs"""

        rdmol = Chem.MolFromSmiles("O")
        rdmol = Chem.AddHs(rdmol)
        conformer = Chem.Conformer(rdmol.GetNumAtoms())
        dist_oh = 0.9572
        ang_hoh = np.radians(104.52)
        conformer.SetAtomPosition(0, Point3D(0, 0, 0))
        conformer.SetAtomPosition(1, Point3D(dist_oh, 0, 0))
        conformer.SetAtomPosition(
            2, Point3D(np.cos(ang_hoh) * dist_oh, np.sin(ang_hoh) * dist_oh, 0)
        )
        rdmol.AddConformer(conformer)
        molsetup = RDKitMoleculeSetup(rdmol)
        molsetup.bond[(0, 1)]["rotatable"] = False
        molsetup.bond[(0, 2)]["rotatable"] = False
        molsetup.atom_type[0] = "n-tip3p-O"
        molsetup.atom_type[1] = "n-tip3p-H"
        molsetup.atom_type[2] = "n-tip3p-H"
        molsetup.charge[0] = -0.834
        molsetup.charge[1] = 0.417
        molsetup.charge[2] = 0.417
        return molsetup


class Hydrate:
    defaults = [
        {
            "smarts": "[#7X2;v3;!+](=,:[*])[*]",
            "IDX": 1,
            "z": [2, 3],
            "is_donor": False,
            "geometries": [
                {"phi": 0.0, "distance": 3.0},
            ],
        },
        {
            "smarts": "[#1][#7,#8,#9]",
            "IDX": 1,
            "z": [2],
            "is_donor": True,
            "geometries": [
                {"phi": 0.0, "distance": 2.0},
            ],
        },
        {
            "smarts": "[#8X1]=[X3][*]",
            "IDX": 1,
            "z": [2],
            "x": [3],
            "is_donor": False,
            "geometries": [
                {"phi": 60.0, "theta": 0, "distance": 3.0},
                {"phi": 60.0, "theta": 180, "distance": 3.0},
            ],
        },
    ]

    def __init__(self, water_model="tip3p", planar_tol=0.05):
        self.rule_list = json.loads(json.dumps(self.defaults))
        self.planar_tol = planar_tol
        if water_model == "tip3p":
            self.make_water = Waters.make_molsetup_TIP3P_AA
        else:
            raise RuntimeError("unknown water model: %s" % water_model)

    def __call__(self, molsetup):
        coordinates = [molsetup.coord[i] for i in range(molsetup.atom_true_count)]
        water_molsetup_list = []
        for rule in self.rule_list:
            hits = molsetup.find_pattern(rule["smarts"])
            if len(hits) == 0:
                continue
            matched_idxs = set()
            smarts_idx = rule.get("IDX", 1) - 1  # default to first atom in SMARTS
            for hit in hits:
                parent_index = hit[smarts_idx]
                parent_center = coordinates[parent_index]
                if parent_index in matched_idxs:
                    warnings.warn(
                        "SMARTS <%s> matches same target atom more than once, ignoring"
                        % rule["smarts"]
                    )
                    continue
                matched_idxs.add(parent_index)
                # required settings
                z = [hit[i - 1] for i in rule["z"]]
                is_donor = rule["is_donor"]
                # optional settings
                x = rule.get("x", [])
                x = [hit[i - 1] for i in x]
                x90 = rule.get("x90", False)
                atomgeom = AtomicGeometry(parent_index, z, x, x90, self.planar_tol)
                for geometry in rule["geometries"]:
                    # required values
                    distance = geometry["distance"]
                    phi = np.radians(geometry["phi"])
                    # optional values
                    theta = geometry.get("theta", 0)
                    theta = np.radians(theta)
                    # place water
                    water_center = atomgeom.calc_point(
                        distance, theta, phi, coordinates
                    )
                    watersetup = self.make_water()
<<<<<<< HEAD
                    watercoords = [watersetup.coord[i] for i in watersetup.coord]
                    self.orient_water(
                        watercoords, water_center, parent_center, is_donor
                    )
=======
                    watercoords = watersetup.coord
                    self.orient_water(watercoords, water_center, parent_center, is_donor)
>>>>>>> 6c515a18
                    for i in range(len(watercoords)):
                        watersetup.coord[i] = watercoords[i]
                    water_molsetup_list.append(watersetup)
        return water_molsetup_list

    @staticmethod
    def orient_water(coords, target_xyz, anchor_xyz, anchor_is_donor):
        """coords will be changed in place
        target_xyz is where the water oxygen will be
        anchor_xyz is the atom to which this molecule belongs
        anchor_is_donor is True for H, and False for O, N, S

        expects starting O to be at (0, 0, 0) and an H along x-axis
        """

        if anchor_is_donor:
            ang_hoh = np.radians(104.52)
            ang_lp = np.radians(109.5)  # probably good enough for lone pairs
            x = np.cos(np.pi - ang_hoh / 2) * np.cos(ang_lp / 2)
            y = -np.sin(np.pi - ang_hoh / 2) * np.cos(ang_lp / 2)
            z = np.sin(ang_lp / 2)
            axis = (x, y, z)
        else:
            axis = (1, 0, 0)
        # rotate
        v = np.array(anchor_xyz - target_xyz)
        v /= np.sqrt(np.dot(v, v))
        rotaxis = np.cross(axis, v)
        magnitude = np.sqrt(np.dot(rotaxis, rotaxis))
        if magnitude > 1e-6:
            # rotangle = np.arccos(np.dot(axis, v))
            rotangle = np.arcsin(magnitude)
            for i in range(len(coords)):
                coords_tuple = AtomicGeometry.rot3D(
                    coords[i], rotaxis, rotangle
                )  # normalizes rotaxis
                coords[i] = list(coords_tuple)

        # translate
        for i in range(len(coords)):
            for j in range(3):
                coords[i][j] = coords[i][j] + target_xyz[j]


class HydrateMoleculeLegacy:
    def __init__(self, distance=3.0, charge=0, atom_type="W"):
        """Initialize the legacy hydrate typer for AutoDock 4.2.x

        Args:
            distance (float): distance between water molecules and ligand heavy atoms. (default: 3.0)
            charge (float): partial charge of the water molecule. Not use for the hydrated docking. (default: 0)
            atom_type (str): atom type of the water molecule. (default: W)

        """
        self._distance = distance
        self._charge = charge
        self._atom_type = atom_type
        self._bond_type = 1
        self._rotatable = False
        self._hb_config = {
            "HD": {1: (1, 1)},  # neigh: 1, wat: 1, sp1
            "OA": {
                1: (2, 2),  # neigh: 1, wat: 2, sp2
                2: (2, 3),  # neigh: 2, wat: 2, sp3
            },
            "SA": {
                1: (2, 2),  # neigh: 1, wat: 2, sp2
                2: (2, 3),  # neigh: 2, wat: 2, sp3
            },
            "NA": {
                1: (1, 1),  # neigh: 1, wat: 3, sp1
                2: (1, 2),  # neigh: 2, wat: 1, sp2
                3: (1, 3),  # neigh: 3, wat: 1, sp3
            },
        }

    def _place_sp1_one_water(self, anchor_xyz, neighbor_xyz, hb_length=3.0):
        position = anchor_xyz + geomutils.vector(neighbor_xyz, anchor_xyz)
        position = geomutils.resize_vector(position, hb_length, anchor_xyz)
        positions = np.array([position])

        return positions

    def _place_sp2_one_water(
        self, anchor_xyz, neighbor1_xyz, neighbor2_xyz, hb_length=3.0
    ):
        position = geomutils.atom_to_move(anchor_xyz, [neighbor1_xyz, neighbor2_xyz])
        position = geomutils.resize_vector(position, hb_length, anchor_xyz)
        positions = np.array([position])

        return positions

    def _place_sp2_two_waters(
        self, anchor_xyz, neighbor1_xyz, neighbor2_xyz, hb_lengths, angles
    ):
        if len(hb_lengths) != 2:
            raise ValueError()
        if len(angles) != 2:
            raise ValueError()

        positions = []

        r = geomutils.rotation_axis(
            neighbor1_xyz, anchor_xyz, neighbor2_xyz, origin=anchor_xyz
        )
        p = neighbor1_xyz

        # We rotate p to get each vectors if necessary
        for hb_length, angle in zip(hb_lengths, angles):
            vector = p
            if angle != 0.0:
                position = geomutils.rotate_point(vector, anchor_xyz, r, angle)
            position = geomutils.resize_vector(position, hb_length, anchor_xyz)
            positions.append(position)

        positions = np.array(positions)

        return positions

    def _place_sp3_one_water(
        self, anchor_xyz, neighbor1_xyz, neighbor2_xyz, neighbor3_xyz, hb_length
    ):
        # We have to normalize bonds, otherwise the water molecule is not well placed
        v1 = anchor_xyz + geomutils.normalize(
            geomutils.vector(anchor_xyz, neighbor1_xyz)
        )
        v2 = anchor_xyz + geomutils.normalize(
            geomutils.vector(anchor_xyz, neighbor2_xyz)
        )
        v3 = anchor_xyz + geomutils.normalize(
            geomutils.vector(anchor_xyz, neighbor3_xyz)
        )

        position = geomutils.atom_to_move(anchor_xyz, [v1, v2, v3])
        position = geomutils.resize_vector(position, hb_length, anchor_xyz)
        positions = np.array([position])

        return positions

    def _place_sp3_two_waters(
        self, anchor_xyz, neighbor1_xyz, neighbor2_xyz, hb_lengths, angles
    ):
        if len(hb_lengths) != 2:
            raise ValueError()
        if len(angles) != 2:
            raise ValueError()

        positions = []

        v1 = anchor_xyz + geomutils.normalize(
            geomutils.vector(anchor_xyz, neighbor1_xyz)
        )
        v2 = anchor_xyz + geomutils.normalize(
            geomutils.vector(anchor_xyz, neighbor2_xyz)
        )

        r = anchor_xyz + geomutils.normalize(geomutils.vector(v1, v2))
        p = geomutils.atom_to_move(anchor_xyz, [v1, v2])

        # We rotate p to get each vectors if necessary
        for hb_length, angle in zip(hb_lengths, angles):
            vector = p
            if angle != 0.0:
                position = geomutils.rotate_point(vector, anchor_xyz, r, angle)
            position = geomutils.resize_vector(position, hb_length, anchor_xyz)
            positions.append(position)

        positions = np.array(positions)

        return positions

    def hydrate(self, setup):
        """Add water molecules to the ligand

        Args:
            setup: MoleculeSetup object

        """
        water_anchors = []
        water_positions = []
        # It will be the same distance for all of the water molecules
        hb_length = self._distance

        for a, neighbors in enumerate(setup.graph):
            atom_type = setup.get_atom_type(a)
            anchor_xyz = setup.get_coord(a)
            neighbor1_xyz = setup.get_coord(neighbors[0])
            positions = np.array([])
            n_wat = None
            hyb = None

            if atom_type in self._hb_config:
                try:
                    n_wat, hyb = self._hb_config[atom_type][len(neighbors)]
                except KeyError:
                    raise RuntimeError(
                        "Cannot place water molecules on atom %d of type %s with %d neighbors."
                        % (a, atom_type, len(neighbors))
                    )

                water_anchors.append(a)

            if hyb == 1:
                if n_wat == 1:
                    # Example: X-HD
                    positions = self._place_sp1_one_water(
                        anchor_xyz, neighbor1_xyz, hb_length - 1.0
                    )
            elif hyb == 2:
                if n_wat == 1:
                    # Example: X-Nitrogen-X
                    neighbor2_xyz = setup.get_coord(neighbors[1])
                    positions = self._place_sp2_one_water(
                        anchor_xyz, neighbor1_xyz, neighbor2_xyz, hb_length
                    )
                elif n_wat == 2:
                    # Example: C=0 (backbone oxygen)
<<<<<<< HEAD
                    tmp_neighbors = [
                        x for x in setup.get_neigh(neighbors[0]) if not x == a
                    ]
                    neighbor2_xyz = setup.get_coord(tmp_neighbors[0])
                    positions = self._place_sp2_two_waters(
                        anchor_xyz,
                        neighbor1_xyz,
                        neighbor2_xyz,
                        [hb_length, hb_length],
                        [-np.radians(120), np.radians(120)],
                    )
=======
                    tmp_neighbors = [x for x in setup.get_neighbors(neighbors[0]) if not x == a]
                    neighbor2_xyz =  setup.get_coord(tmp_neighbors[0])
                    positions = self._place_sp2_two_waters(anchor_xyz,
                                                           neighbor1_xyz, neighbor2_xyz,
                                                           [hb_length, hb_length],
                                                           [-np.radians(120), np.radians(120)])
>>>>>>> 6c515a18
                elif n_wat == 3:
                    hyb = 3
            elif hyb == 3:
                if n_wat == 1:
                    # Example: Ammonia
                    neighbor2_xyz = setup.get_coord(neighbors[1])
                    neighbor3_xyz = setup.get_coord(neighbors[2])
                    positions = self._place_sp3_one_water(
                        anchor_xyz,
                        neighbor1_xyz,
                        neighbor2_xyz,
                        neighbor3_xyz,
                        hb_length,
                    )
                elif n_wat == 2:
                    # Example: O-HD (Oxygen in hydroxyl group)
                    neighbor2_xyz = setup.get_coord(neighbors[1])
                    positions = self._place_sp3_two_waters(
                        anchor_xyz,
                        neighbor1_xyz,
                        neighbor2_xyz,
                        [hb_length, hb_length],
                        [-np.radians(60), np.radians(60)],
                    )
                elif n_wat == 3:
                    positions = np.array([])

            if positions.size:
                water_positions.append(positions)

        for water_anchor, waters_on_anchor in zip(water_anchors, water_positions):
            for water_on_anchor in waters_on_anchor:
                tmp = setup.pdbinfo[water_anchor]
<<<<<<< HEAD
                pdbinfo = pdbutils.PDBAtomInfo(
                    "WAT", tmp.resName, tmp.resNum, tmp.icode, tmp.chain
                )
                setup.add_pseudo(
                    coord=water_on_anchor,
                    charge=self._charge,
                    anchor_list=[water_anchor],
                    atom_type=self._atom_type,
                    rotatable=self._rotatable,
                    pdbinfo=pdbinfo,
                )
=======
                pdbinfo = pdbutils.PDBAtomInfo('WAT', tmp.resName, tmp.resNum, tmp.chain)
                setup.add_pseudo_atom(
                        coord=water_on_anchor,
                        charge=self._charge,
                        anchor_list=[water_anchor],
                        atom_type=self._atom_type,
                        rotatable=self._rotatable,
                        pdbinfo=pdbinfo)
>>>>>>> 6c515a18
<|MERGE_RESOLUTION|>--- conflicted
+++ resolved
@@ -137,15 +137,10 @@
                         distance, theta, phi, coordinates
                     )
                     watersetup = self.make_water()
-<<<<<<< HEAD
-                    watercoords = [watersetup.coord[i] for i in watersetup.coord]
+                    watercoords = watersetup.coord
                     self.orient_water(
                         watercoords, water_center, parent_center, is_donor
                     )
-=======
-                    watercoords = watersetup.coord
-                    self.orient_water(watercoords, water_center, parent_center, is_donor)
->>>>>>> 6c515a18
                     for i in range(len(watercoords)):
                         watersetup.coord[i] = watercoords[i]
                     water_molsetup_list.append(watersetup)
@@ -363,9 +358,8 @@
                     )
                 elif n_wat == 2:
                     # Example: C=0 (backbone oxygen)
-<<<<<<< HEAD
                     tmp_neighbors = [
-                        x for x in setup.get_neigh(neighbors[0]) if not x == a
+                        x for x in setup.get_neighbors(neighbors[0]) if not x == a
                     ]
                     neighbor2_xyz = setup.get_coord(tmp_neighbors[0])
                     positions = self._place_sp2_two_waters(
@@ -375,14 +369,6 @@
                         [hb_length, hb_length],
                         [-np.radians(120), np.radians(120)],
                     )
-=======
-                    tmp_neighbors = [x for x in setup.get_neighbors(neighbors[0]) if not x == a]
-                    neighbor2_xyz =  setup.get_coord(tmp_neighbors[0])
-                    positions = self._place_sp2_two_waters(anchor_xyz,
-                                                           neighbor1_xyz, neighbor2_xyz,
-                                                           [hb_length, hb_length],
-                                                           [-np.radians(120), np.radians(120)])
->>>>>>> 6c515a18
                 elif n_wat == 3:
                     hyb = 3
             elif hyb == 3:
@@ -416,25 +402,14 @@
         for water_anchor, waters_on_anchor in zip(water_anchors, water_positions):
             for water_on_anchor in waters_on_anchor:
                 tmp = setup.pdbinfo[water_anchor]
-<<<<<<< HEAD
                 pdbinfo = pdbutils.PDBAtomInfo(
                     "WAT", tmp.resName, tmp.resNum, tmp.icode, tmp.chain
                 )
-                setup.add_pseudo(
+                setup.add_pseudo_atom(
                     coord=water_on_anchor,
                     charge=self._charge,
                     anchor_list=[water_anchor],
                     atom_type=self._atom_type,
                     rotatable=self._rotatable,
                     pdbinfo=pdbinfo,
-                )
-=======
-                pdbinfo = pdbutils.PDBAtomInfo('WAT', tmp.resName, tmp.resNum, tmp.chain)
-                setup.add_pseudo_atom(
-                        coord=water_on_anchor,
-                        charge=self._charge,
-                        anchor_list=[water_anchor],
-                        atom_type=self._atom_type,
-                        rotatable=self._rotatable,
-                        pdbinfo=pdbinfo)
->>>>>>> 6c515a18
+                )
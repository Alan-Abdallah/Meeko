#!/usr/bin/env python
# -*- coding: utf-8 -*-
#
# Meeko flexibility typer
#

from copy import deepcopy
from .utils import pdbutils


<<<<<<< HEAD
def _calc_max_weighted_depth(
    model: dict,
    seed_node: int,
    bonds_to_break: tuple[tuple],
    visited: list[int] = None,
    depth: int = 0,
) -> int:
    """
    Scores a flexibility model based on the depth of the nesting. The number of atoms in a rigid group increases the
    weight of the bonds.

    Parameters
    ----------
    model: dict
        The flexibility model being moved over.
    seed_node: int
        Starting node index.
    bonds_to_break: tuple[tuple]
        An immutable list of bonds to break.
    visited: list[int]
        Nodes that have been visited.
    depth: int

    Returns
    -------
    max_value: int
        The flexibility model score.
    """
    glue_atoms = []
    # Adds the indices from bonds to break to the list of glue atoms
    for i, j in bonds_to_break:
        glue_atoms.append(i)
        glue_atoms.append(j)
    # Pulls the graph and members from the given flexibility model
    graph = model["rigid_body_graph"]
    members = model["rigid_body_members"]
    if visited is None:
        visited = []
    nr_atoms = len(members[seed_node])
    compensation = -1  # First atom after rotatable bond doesn't move, so doesn't weigh
    # Atoms in breakable bonds count twice, because of added complexity
    compensation += int(sum([i in glue_atoms for i in members[seed_node]]))
    this_value = depth**2 * (nr_atoms + compensation)
    max_value = this_value
    visited.append(seed_node)
    # Recurse on nodes that have not been visited yet.
    for node in graph[seed_node]:
        if node not in visited:
            visited.append(node)
            new_value = _calc_max_weighted_depth(
                model, node, bonds_to_break, visited, depth + 1
            )
            max_value = max(max_value, new_value + this_value)
    return max_value


def merge_terminal_atoms(flex_model: dict, not_terminal_atoms: list[int] = ()) -> None:
    """
    Rotatable bonds that link to a rigid body group that contains one atom are removed because that one atom lies on the
    bond axis and rotating the bond does not result in any movement of the atom. The atom after the removed rotatable
    bond is merged with the rigid body group that is upstream of the removed bond.

    Parameters
    ----------
    flex_model: dict
        Flexibility model
    not_terminal_atoms: list
        A list of non-terminal atoms

    Returns
    -------
    None
    """
    # Get members and graph from the flexibility model
    members_dict = flex_model["rigid_body_members"]
    graph = flex_model["rigid_body_graph"]
    remove = {}
    # Loops over the members dict and adds members that can be deleted to the removal dict
    for group_index, members in members_dict.items():
        if (
            len(members) == 1
            and len(graph[group_index]) == 1
            and members[0] not in not_terminal_atoms
            and group_index != flex_model["root"]
        ):
            remove[group_index] = members[0]
    # Goes through the removal dict and removes its contents from the flexibility model
    for group_index, atom_index in remove.items():
        host_index = graph[group_index][0]
        flex_model["rigid_body_members"].pop(group_index)
        flex_model["rigid_body_members"][host_index].append(atom_index)
        flex_model["rigid_body_graph"].pop(group_index)
        flex_model["rigid_body_graph"][host_index].remove(group_index)
        flex_model["rigid_body_connectivity"].pop((host_index, group_index))
        flex_model["rigid_body_connectivity"].pop((group_index, host_index))
        flex_model["rigid_index_by_atom"][atom_index] = host_index
    # subtracts the number of members we are removing from the count
    flex_model["rigid_body_count"] -= len(remove)
    return


def get_flexibility_model(
    molsetup,
    root_atom_index: int = None,
    break_combo_data: dict = None,
):
    """
    Given a MoleculeSetup, creates a flexibility model for that MoleculeSetup. Breaks macrocyclic rings if bond break
    information is provided.

    Parameters
    ----------
    molsetup: MoleculeSetup
        The molecule setup to generate a flexibility model for.
    root_atom_index: int

    break_combo_data: dict
        Data about different bond break combinations from the macrocycle typer.

    Returns
    -------
    model: dict
        The best flexibility model that could be generated given this MoleculeSetup and break data.
    broken_bonds: list
        A list of the bonds broken corresponding to the returned flexibility model.

    Raises
    ------
    RuntimeError:
        If the flexibility model generated ignores atoms that are not explicitly marked as needing to be ignored in the
        MoleculeSetup.
    """
    # If no macrocyclic rings are to be broken, we simply build the flexibility model.
    if break_combo_data is None or len(break_combo_data["bond_break_combos"]) == 0:
        bonds_to_break = ()
        unbroken_rings_bonds = []
        # Gets all bonds from the MoleculeSetup
        for ring in molsetup.rings:
            for bond in molsetup.get_bonds_in_ring(ring):
                unbroken_rings_bonds.append(bond)
        # Instantiates the flexibility model
        flex_model = walk_rigid_body_graph(
            molsetup, bonds_to_break, unbroken_rings_bonds
        )
        # Gets the number of atoms that aren't marked to be ignored
        nr_not_ignored = sum(
            [not molsetup.atom_ignore[i] for i in range(len(molsetup.atom_ignore))]
        )
        # Checks the validity of the model by ensuring that all of the atoms that should have been visited were visited,
        # otherwise raises an error
        if len(flex_model["visited"]) != nr_not_ignored:
            molsetup.show()
            msg = f"{len(flex_model['visited'])=} differs from not-ignored atoms {nr_not_ignored}"
            raise RuntimeError(msg)
        # Sets the model root body index
        root_body_index = get_root_body_index(flex_model, root_atom_index)
        flex_model["root"] = root_body_index
        broken_bonds = []
        # Returns the model and the list of broken bonds
        return flex_model, broken_bonds

    # The macrocycle typer enumerated rings to break, and a number of lists
    # of bonds to break/delete that result in breaking of the enumerated rings.
    # to be deleted to break each ring. Deleting a bond results in the remaining
    # bonds within the same ring to become rotatable.
    bond_break_combos = break_combo_data["bond_break_combos"]
    bond_break_scores = break_combo_data["bond_break_scores"]
    unbroken_rings_list = break_combo_data["unbroken_rings"]
    best_model = None
    best_score = float("+inf")
    best_index = None
    # Loops through the potential bond break combinations, generates flexibility model information for each one, and
    # compares the flexibility models to determine the best model to return.
    for index in range(len(bond_break_combos)):
        bond_break_combo = bond_break_combos[index]
        bond_break_score = bond_break_scores[index]
        unbroken_rings_bonds = []
        for ring in unbroken_rings_list[index]:
            for bond in molsetup.get_bonds_in_ring(ring):
                unbroken_rings_bonds.append(bond)

        # Generates a model
        flex_model = walk_rigid_body_graph(
            molsetup, bond_break_combo, unbroken_rings_bonds
        )

        # Gets the number of atoms that aren't marked to be ignored
        nr_not_ignored = sum(
            [not molsetup.atom_ignore[i] for i in range(len(molsetup.atom_ignore))]
        )
        # Checks the validity of the model by ensuring that all of the atoms that should have been visited were visited,
        # otherwise raises an error
        if len(flex_model["visited"]) != nr_not_ignored:
            msg = f"{len(flex_model['visited'])=} differs from not-ignored atoms {nr_not_ignored}"
            raise RuntimeError(msg)
        # Sets the model root body index
        root_body_index = get_root_body_index(flex_model, root_atom_index)
        flex_model["root"] = root_body_index
        depth_weighted = _calc_max_weighted_depth(
            flex_model, flex_model["root"], bond_break_combo
        )
        # larger bond_break_score is better, larger depth is worse
        # bond break score kinda disappeared in another branch (bonds are either breakable or not)
        score = depth_weighted - 0.001 * bond_break_score
        if score < best_score:
            best_score = score
            best_model = flex_model
            best_index = index

    best_model["score"] = best_score
    broken_bonds = list(break_combo_data["bond_break_combos"][best_index])
    # Returns the best model and the list of broken bonds
    return best_model, broken_bonds


def get_root_body_index(model: dict, root_atom_index: int = None) -> int:
    """
    Gets the index of the rigid body group in the flexibility model that contains the given root_atom_index

    Parameters
    ----------
    model: dict
        Flexibility model
    root_atom_index: int


    Returns
    -------
    root_body_index: int
    """

    # find and return index of rigid body group that contains root_atom_index
    if root_atom_index is not None:
        for body_index in model["rigid_body_members"]:
            if root_atom_index in model["rigid_body_members"][body_index]:
                # 1-index atoms
                return body_index

    # find rigid group that minimizes weighted graph depth
    graph = deepcopy(model["rigid_body_graph"])
    while len(graph) > 2:  # remove leaves until 1 or 2 rigid groups remain
        leaves = []
        for vertex, edges in list(graph.items()):
            if len(edges) == 1:
                leaves.append(vertex)
        for leaf in leaves:
            for vertex, edges in list(graph.items()):
                if leaf in edges:
                    edges.remove(leaf)
                    graph[vertex] = edges
            del graph[leaf]
    if len(graph) == 0:
        root_body_index = 0
    elif len(graph) == 1:
        root_body_index = list(graph.keys())[0]
    else:
        r1, r2 = list(graph.keys())
        r1_size = len(model["rigid_body_members"][r1])
        r2_size = len(model["rigid_body_members"][r2])
        if r1_size >= r2_size:
            root_body_index = r1
        else:
            root_body_index = r2
    return root_body_index


def update_closure_atoms(
    molsetup, bonds_to_break: list[tuple], glue_pseudo_atoms: dict
) -> None:
    """
    Create pseudoatoms required by breaking bonds in the flexibility model

    Parameters
    ----------
    molsetup: MoleculeSetup
        Molecule Setup to modify and add pseudoatoms to
    bonds_to_break: tuple
        List of bonds to break
    glue_pseudo_atoms: dict

    Returns
    -------
    None
    """
    # Loops through the bonds to break and adds all the bonds to
    for i, bond in enumerate(bonds_to_break):
        molsetup.ring_closure_info["bonds_removed"].append(
            bond
        )  # bond is a pair of atom indices

        # calculate position and parameters of the pseudoatoms for the closure
        for idx in (0, 1):
            target = bond[1 - idx]
            anchor = bond[0 - idx]
            if glue_pseudo_atoms is None or len(glue_pseudo_atoms) == 0:
                coord = molsetup.get_coord(target)
            else:
                coord = glue_pseudo_atoms[anchor]
            anchor_info = molsetup.pdbinfo[anchor]
            pdbinfo = pdbutils.PDBAtomInfo(
                "G", anchor_info.resName, anchor_info.resNum, anchor_info.icode, anchor_info.chain
            )
            pseudo_index = molsetup.add_pseudo(
                coord=coord,
                charge=0.0,
                anchor_list=[anchor],
                atom_type=f"G{i}",
                rotatable=False,
                pdbinfo=pdbinfo,
            )
            if anchor in molsetup.ring_closure_info:
                raise RuntimeError("did not expect more than one G per atom")
            molsetup.ring_closure_info["pseudos_by_atom"][anchor] = pseudo_index
        molsetup.set_atom_type(bond[0], "CG%d" % i)
        molsetup.set_atom_type(bond[1], "CG%d" % i)
    return


def walk_rigid_body_graph(
    molsetup,
    bonds_to_break: tuple,
    unbroken_rings_bonds: list[tuple],
    start: int = None,
    data: dict = None,
):
    """
    Recursively walks through the MoleculeSetup to build a graph of rigid bodies. Uses that graph to create and
    populate a flexibility model.

    Parameters
    ----------
    molsetup: RDKitMoleculeSetup
        MoleculeSetup to walk through
    bonds_to_break: tuple[tuple]
    unbroken_rings_bonds: list[tuple(int, int]
    start: int
    data: dict

    Returns
    -------
    data: dict
        A dictionary representing a flexibility model
    """
    # If start is none, uses the default start which is the first non-ignored atom
    if start is None:
        for index, _ in enumerate(molsetup.atom_ignore):
            if not molsetup.atom_ignore[index]:
                start = index
                break
    # If the start atom is marked to be ignored, returns nothing
    if molsetup.atom_ignore[start]:
        return
    if data is None:
        data = {
            "visited": [],
            "rigid_body_count": 0,
            "rigid_index_by_atom": {},
            "rigid_body_members": {},
            "rigid_body_connectivity": {},
            "rigid_body_graph": {},
        }
    data["visited"].append(start)
    data["rigid_index_by_atom"][start] = data["rigid_body_count"]
    rigid_index = data["rigid_body_count"]
    sprouts_buffer = []
    # The while loop goes on until all atoms in `group_members` are queried
    # for their neighbors. `idx` is the index within `group_members`, and
    # `current` is the index of the atom being queried. When a neighbor is
    # bonded to `current` by a non-rotatable/rigid bond, it is added to
    # `group_members`. Remember that `idx` is not an index of an atom.
    idx = 0
    group_members = [start]
    while idx < len(group_members):
        current = group_members[idx]
        if molsetup.atom_ignore[current]:
            idx += 1
            continue
        for neigh in molsetup.get_neigh(current):
            if molsetup.atom_ignore[neigh]:
                continue
            bond_id = molsetup.get_bond_id(current, neigh)
            if bond_id in bonds_to_break:
                continue
            bond_info = molsetup.get_bond(current, neigh)
            if neigh in data["visited"]:
                neigh_in_other_rigid_body = (
                    rigid_index != data["rigid_index_by_atom"][neigh]
                )
                if not bond_info["rotatable"] and neigh_in_other_rigid_body:
                    raise RuntimeError(
                        "Flexible bonds within rigid group. We have a problem."
                    )
                continue
            if bond_info["rotatable"] and bond_id not in unbroken_rings_bonds:
                sprouts_buffer.append((current, neigh))
            else:
                group_members.append(neigh)
                data["rigid_index_by_atom"][neigh] = rigid_index
                data["visited"].append(neigh)
        idx += 1
    data["rigid_body_members"][rigid_index] = list(group_members)
    data["rigid_body_graph"].setdefault(rigid_index, [])
    for i, (current, neigh) in enumerate(sprouts_buffer):
        if neigh in data["visited"]:
            continue
        data["rigid_body_count"] += 1
        next_rigid_index = data["rigid_body_count"]
        data["rigid_body_connectivity"][rigid_index, next_rigid_index] = current, neigh
        data["rigid_body_connectivity"][next_rigid_index, rigid_index] = neigh, current
        data["rigid_body_graph"].setdefault(next_rigid_index, [])
        data["rigid_body_graph"][rigid_index].append(next_rigid_index)
        data["rigid_body_graph"][next_rigid_index].append(rigid_index)
        walk_rigid_body_graph(
            molsetup, bonds_to_break, unbroken_rings_bonds, neigh, data
        )
    return data
=======
class FlexibilityBuilder:

    def __call__(self, setup, freeze_bonds=None, root_atom_index=None, break_combo_data=None, bonds_in_rigid_rings=None,
                 glue_pseudo_atoms=None):
        """ """
        self.setup = setup
        self.flexibility_models = {}
        self._frozen_bonds = []
        if not freeze_bonds is None:
            self._frozen_bonds = freeze_bonds[:]
        # build graph for standard molecule (no open macrocycle rings)
        model = self.build_rigid_body_connectivity()
        model = self.set_graph_root(model, root_atom_index)  # finds root if root_atom_index==None
        self.add_flex_model(model, score=False)

        # evaluate possible graphs for various ring openings
        if break_combo_data is not None:
            bond_break_combos = break_combo_data['bond_break_combos']
            bond_break_scores = break_combo_data['bond_break_scores']
            broken_rings_list = break_combo_data['broken_rings']
            for index in range(len(bond_break_combos)):
                bond_break_combo = bond_break_combos[index]
                bond_break_score = bond_break_scores[index]
                broken_rings = broken_rings_list[index]
                model = self.build_rigid_body_connectivity(bond_break_combo, broken_rings, bonds_in_rigid_rings,
                                                           glue_pseudo_atoms)
                self.set_graph_root(model, root_atom_index)  # finds root if root_atom_index==None
                self.add_flex_model(model, score=True, initial_score=bond_break_score)

        self.select_best_model()

        # clean up
        del self._frozen_bonds
        del self.flexibility_models
        return self.setup

    def select_best_model(self):
        """
        select flexibility model with best complexity score
        """
        if len(self.flexibility_models) == 1:  # no macrocyle open rings
            best_model = list(self.flexibility_models.values())[0]
        else:
            score_sorted_models = []
            for m_id, model in list(self.flexibility_models.items()):
                score_sorted_models.append((m_id, model['score']))
            # print("SORTED", score_sorted_models)
            score_sorted = sorted(score_sorted_models, key=itemgetter(1), reverse=True)
            # for model_id, score in score_sorted:
            #    print("ModelId[% 3d] score: %2.2f" % (model_id, score))
            # the 0-model is the rigid model used as reference
            best_model_id, best_model_score = score_sorted[1]
            best_model = self.flexibility_models[best_model_id]

        setup = best_model['setup']
        del best_model['setup']
        self.setup = setup
        best_model['torsions_org'] = self.flexibility_models[0]['torsions']

        self.setup.flexibility_model = best_model

    def add_flex_model(self, model, score=False, initial_score=0):
        """ add a flexible model to the list of configurations,
            and optionally score it, basing on the connectivity properties
        """

        model_id = len(self.flexibility_models)
        if score == False:
            model['score'] = float('inf')
        else:
            penalty = self.score_flex_model(model)
            model['score'] = initial_score + penalty
        self.flexibility_models[model_id] = model

    def build_rigid_body_connectivity(self, bonds_to_break=None, broken_rings=None, bonds_in_rigid_rings=None,
                                      glue_pseudo_atoms=None):
        """
        rigid_body_graph is the graph of rigid bodies
        ( rigid_body_id->[rigid_body_id,...] )

        rigid_body_members contains the atom indices in each rigid_body_id,
        ( rigid_body_id->[atom,...] )

        rigid_body_connectivity contains connectivity information between
        rigid bodies, mapping a two rigid bodies to the two atoms that connect
        them
        ( (rigid_body1, rigid_body2) -> (atom1,atom2)
        """
        # make a copy of the current mol graph, updated with the broken bond
        if bonds_to_break is None:
            self._current_setup = self.setup
        else:
            self._current_setup = self.copy_setup(bonds_to_break, broken_rings, bonds_in_rigid_rings)
            self.update_closure_atoms(bonds_to_break, glue_pseudo_atoms)

        # walk the mol graph to build the rigid body maps
        self._visited = defaultdict(lambda: False)
        self._rigid_body_members = {}
        self._rigid_body_connectivity = {}
        self._rigid_body_graph = defaultdict(list)
        self._rigid_index_by_atom = {}
        # START VALUE HERE SHOULD BE MADE MODIFIABLE FOR FLEX CHAIN
        self._rigid_body_count = 0
        self.walk_rigid_body_graph(start=0)
        model = {'rigid_body_graph': deepcopy(self._rigid_body_graph),
                 'rigid_body_connectivity': deepcopy(self._rigid_body_connectivity),
                 'rigid_body_members': deepcopy(self._rigid_body_members),
                 'setup': self._current_setup}
        return model

    def copy_setup(self, bond_list, broken_rings, bonds_in_rigid_rings):
        """ copy connectivity information (graph and bonds) from the setup,
            optionally delete bond_id listed in bonds_to_break,
            updating connectivty information
        """
        setup = self.setup.copy()
        for bond in bond_list:
            setup.del_bond(*bond)

        for ring in broken_rings:
            for bond in setup.get_bonds_in_ring(ring):
                if bond not in bonds_in_rigid_rings:  # e.g. bonds in small rings do not rotata
                    if bond in bond_list:
                        continue  # this bond has been deleted
                    bond_item = setup.get_bond(*bond)
                    if bond_item['bond_order'] == 1:
                        setup.bond[bond]['rotatable'] = True
        return setup

    def calc_max_depth(self, graph, seed_node, visited=[], depth=0):
        maxdepth = depth
        visited.append(seed_node)
        for node in graph[seed_node]:
            if node not in visited:
                visited.append(node)
                newdepth = self.calc_max_depth(graph, node, visited, depth + 1)
                maxdepth = max(maxdepth, newdepth)
        return maxdepth

    def set_graph_root(self, model, root_atom_index=None):
        """ TODO this has to be made aware of the weight of the groups left
         (see 1jff:TA1)
        """

        if root_atom_index is None:  # find rigid group that minimizes max_depth
            graph = deepcopy(model['rigid_body_graph'])
            while len(graph) > 2:  # remove leafs until 1 or 2 rigid groups remain
                leaves = []
                for vertex, edges in list(graph.items()):
                    if len(edges) == 1:
                        leaves.append(vertex)
                for l in leaves:
                    for vertex, edges in list(graph.items()):
                        if l in edges:
                            edges.remove(l)
                            graph[vertex] = edges
                    del graph[l]

            if len(graph) == 0:
                root_body_index = 0
            elif len(graph) == 1:
                root_body_index = list(graph.keys())[0]
            else:
                r1, r2 = list(graph.keys())
                r1_size = len(model['rigid_body_members'][r1])
                r2_size = len(model['rigid_body_members'][r2])
                if r1_size >= r2_size:
                    root_body_index = r1
                else:
                    root_body_index = r2

        else:  # find index of rigid group
            for body_index in model['rigid_body_members']:
                if root_atom_index in model['rigid_body_members'][body_index]:  # 1-index atoms
                    root_body_index = body_index

        model['root'] = root_body_index
        model['torsions'] = len(model['rigid_body_members']) - 1
        model['graph_depth'] = self.calc_max_depth(model['rigid_body_graph'], root_body_index, visited=[], depth=0)

        return model

    def score_flex_model(self, model):
        """ score a flexibility model basing on the graph properties"""
        base = self.flexibility_models[0]['graph_depth']
        score = 10 * (base - model['graph_depth'])
        return score

    def _generate_closure_pseudo(self, setup, bond_id, coords_dict={}):
        """ calculate position and parameters of the pseudoatoms for the closure"""
        closure_pseudo = []
        for idx in (0, 1):
            target = bond_id[1 - idx]
            anchor = bond_id[0 - idx]
            if coords_dict is None or len(coords_dict) == 0:
                coord = setup.get_coord(target)
            else:
                coord = coords_dict[anchor]
            anchor_info = setup.pdbinfo[anchor]
            pdbinfo = pdbutils.PDBAtomInfo('G', anchor_info.resName, anchor_info.resNum, anchor_info.chain)
            closure_pseudo.append({
                'coord': coord,
                'anchor_list': [anchor],
                'charge': 0.0,
                'pdbinfo': pdbinfo,
                'atom_type': 'G',
                'rotatable': False})
        return closure_pseudo

    def update_closure_atoms(self, bonds_to_break, coords_dict):
        """ create pseudoatoms required by the flexible model with broken bonds"""

        setup = self._current_setup
        for i, bond in enumerate(bonds_to_break):
            setup.ring_closure_info["bonds_removed"].append(bond)  # bond is pair of atom indices
            pseudos = self._generate_closure_pseudo(setup, bond, coords_dict)
            for pseudo in pseudos:
                pseudo['atom_type'] = "%s%d" % (pseudo['atom_type'], i)
                pseudo_index = setup.add_pseudo_atom(**pseudo)
                atom_index = pseudo['anchor_list'][0]
                if atom_index in setup.ring_closure_info:
                    raise RuntimeError("did not expect more than one G per atom")
                setup.ring_closure_info["pseudos_by_atom"][atom_index] = pseudo_index
            setup.set_atom_type(bond[0], "CG%d" % i)
            setup.set_atom_type(bond[1], "CG%d" % i)

    def walk_rigid_body_graph(self, start):
        """ recursive walk to build the graph of rigid bodies"""
        idx = 0
        rigid = [start]
        self._visited[start] = True
        current_rigid_body_count = self._rigid_body_count
        self._rigid_index_by_atom[start] = current_rigid_body_count
        sprouts_buffer = []
        while idx < len(rigid):
            current = rigid[idx]
            for neigh in self._current_setup.get_neighbors(current):
                bond_id = self._current_setup.get_bond_id(current, neigh)
                bond_info = self._current_setup.get_bond(current, neigh)
                if self._visited[neigh]:
                    is_rigid_bond = (bond_info['rotatable'] == False) or (bond_id in self._frozen_bonds)
                    neigh_in_other_rigid_body = current_rigid_body_count != self._rigid_index_by_atom[neigh]
                    if is_rigid_bond and neigh_in_other_rigid_body:
                        raise RuntimeError('Flexible bonds within rigid group. We have a problem.')
                    continue
                if bond_info['rotatable'] and (bond_id not in self._frozen_bonds):
                    sprouts_buffer.append((current, neigh))
                else:
                    rigid.append(neigh)
                    self._rigid_index_by_atom[neigh] = current_rigid_body_count
                    self._visited[neigh] = True
            idx += 1
        self._rigid_body_members[current_rigid_body_count] = rigid
        for current, neigh in sprouts_buffer:
            if self._visited[neigh]: continue
            self._rigid_body_count += 1
            self._rigid_body_connectivity[current_rigid_body_count, self._rigid_body_count] = current, neigh
            self._rigid_body_connectivity[self._rigid_body_count, current_rigid_body_count] = neigh, current
            self._rigid_body_graph[current_rigid_body_count].append(self._rigid_body_count)
            self._rigid_body_graph[self._rigid_body_count].append(current_rigid_body_count)
            self.walk_rigid_body_graph(neigh)
>>>>>>> 6c515a18
<|MERGE_RESOLUTION|>--- conflicted
+++ resolved
@@ -8,7 +8,6 @@
 from .utils import pdbutils
 
 
-<<<<<<< HEAD
 def _calc_max_weighted_depth(
     model: dict,
     seed_node: int,
@@ -309,7 +308,11 @@
                 coord = glue_pseudo_atoms[anchor]
             anchor_info = molsetup.pdbinfo[anchor]
             pdbinfo = pdbutils.PDBAtomInfo(
-                "G", anchor_info.resName, anchor_info.resNum, anchor_info.icode, anchor_info.chain
+                "G",
+                anchor_info.resName,
+                anchor_info.resNum,
+                anchor_info.icode,
+                anchor_info.chain,
             )
             pseudo_index = molsetup.add_pseudo(
                 coord=coord,
@@ -424,267 +427,4 @@
         walk_rigid_body_graph(
             molsetup, bonds_to_break, unbroken_rings_bonds, neigh, data
         )
-    return data
-=======
-class FlexibilityBuilder:
-
-    def __call__(self, setup, freeze_bonds=None, root_atom_index=None, break_combo_data=None, bonds_in_rigid_rings=None,
-                 glue_pseudo_atoms=None):
-        """ """
-        self.setup = setup
-        self.flexibility_models = {}
-        self._frozen_bonds = []
-        if not freeze_bonds is None:
-            self._frozen_bonds = freeze_bonds[:]
-        # build graph for standard molecule (no open macrocycle rings)
-        model = self.build_rigid_body_connectivity()
-        model = self.set_graph_root(model, root_atom_index)  # finds root if root_atom_index==None
-        self.add_flex_model(model, score=False)
-
-        # evaluate possible graphs for various ring openings
-        if break_combo_data is not None:
-            bond_break_combos = break_combo_data['bond_break_combos']
-            bond_break_scores = break_combo_data['bond_break_scores']
-            broken_rings_list = break_combo_data['broken_rings']
-            for index in range(len(bond_break_combos)):
-                bond_break_combo = bond_break_combos[index]
-                bond_break_score = bond_break_scores[index]
-                broken_rings = broken_rings_list[index]
-                model = self.build_rigid_body_connectivity(bond_break_combo, broken_rings, bonds_in_rigid_rings,
-                                                           glue_pseudo_atoms)
-                self.set_graph_root(model, root_atom_index)  # finds root if root_atom_index==None
-                self.add_flex_model(model, score=True, initial_score=bond_break_score)
-
-        self.select_best_model()
-
-        # clean up
-        del self._frozen_bonds
-        del self.flexibility_models
-        return self.setup
-
-    def select_best_model(self):
-        """
-        select flexibility model with best complexity score
-        """
-        if len(self.flexibility_models) == 1:  # no macrocyle open rings
-            best_model = list(self.flexibility_models.values())[0]
-        else:
-            score_sorted_models = []
-            for m_id, model in list(self.flexibility_models.items()):
-                score_sorted_models.append((m_id, model['score']))
-            # print("SORTED", score_sorted_models)
-            score_sorted = sorted(score_sorted_models, key=itemgetter(1), reverse=True)
-            # for model_id, score in score_sorted:
-            #    print("ModelId[% 3d] score: %2.2f" % (model_id, score))
-            # the 0-model is the rigid model used as reference
-            best_model_id, best_model_score = score_sorted[1]
-            best_model = self.flexibility_models[best_model_id]
-
-        setup = best_model['setup']
-        del best_model['setup']
-        self.setup = setup
-        best_model['torsions_org'] = self.flexibility_models[0]['torsions']
-
-        self.setup.flexibility_model = best_model
-
-    def add_flex_model(self, model, score=False, initial_score=0):
-        """ add a flexible model to the list of configurations,
-            and optionally score it, basing on the connectivity properties
-        """
-
-        model_id = len(self.flexibility_models)
-        if score == False:
-            model['score'] = float('inf')
-        else:
-            penalty = self.score_flex_model(model)
-            model['score'] = initial_score + penalty
-        self.flexibility_models[model_id] = model
-
-    def build_rigid_body_connectivity(self, bonds_to_break=None, broken_rings=None, bonds_in_rigid_rings=None,
-                                      glue_pseudo_atoms=None):
-        """
-        rigid_body_graph is the graph of rigid bodies
-        ( rigid_body_id->[rigid_body_id,...] )
-
-        rigid_body_members contains the atom indices in each rigid_body_id,
-        ( rigid_body_id->[atom,...] )
-
-        rigid_body_connectivity contains connectivity information between
-        rigid bodies, mapping a two rigid bodies to the two atoms that connect
-        them
-        ( (rigid_body1, rigid_body2) -> (atom1,atom2)
-        """
-        # make a copy of the current mol graph, updated with the broken bond
-        if bonds_to_break is None:
-            self._current_setup = self.setup
-        else:
-            self._current_setup = self.copy_setup(bonds_to_break, broken_rings, bonds_in_rigid_rings)
-            self.update_closure_atoms(bonds_to_break, glue_pseudo_atoms)
-
-        # walk the mol graph to build the rigid body maps
-        self._visited = defaultdict(lambda: False)
-        self._rigid_body_members = {}
-        self._rigid_body_connectivity = {}
-        self._rigid_body_graph = defaultdict(list)
-        self._rigid_index_by_atom = {}
-        # START VALUE HERE SHOULD BE MADE MODIFIABLE FOR FLEX CHAIN
-        self._rigid_body_count = 0
-        self.walk_rigid_body_graph(start=0)
-        model = {'rigid_body_graph': deepcopy(self._rigid_body_graph),
-                 'rigid_body_connectivity': deepcopy(self._rigid_body_connectivity),
-                 'rigid_body_members': deepcopy(self._rigid_body_members),
-                 'setup': self._current_setup}
-        return model
-
-    def copy_setup(self, bond_list, broken_rings, bonds_in_rigid_rings):
-        """ copy connectivity information (graph and bonds) from the setup,
-            optionally delete bond_id listed in bonds_to_break,
-            updating connectivty information
-        """
-        setup = self.setup.copy()
-        for bond in bond_list:
-            setup.del_bond(*bond)
-
-        for ring in broken_rings:
-            for bond in setup.get_bonds_in_ring(ring):
-                if bond not in bonds_in_rigid_rings:  # e.g. bonds in small rings do not rotata
-                    if bond in bond_list:
-                        continue  # this bond has been deleted
-                    bond_item = setup.get_bond(*bond)
-                    if bond_item['bond_order'] == 1:
-                        setup.bond[bond]['rotatable'] = True
-        return setup
-
-    def calc_max_depth(self, graph, seed_node, visited=[], depth=0):
-        maxdepth = depth
-        visited.append(seed_node)
-        for node in graph[seed_node]:
-            if node not in visited:
-                visited.append(node)
-                newdepth = self.calc_max_depth(graph, node, visited, depth + 1)
-                maxdepth = max(maxdepth, newdepth)
-        return maxdepth
-
-    def set_graph_root(self, model, root_atom_index=None):
-        """ TODO this has to be made aware of the weight of the groups left
-         (see 1jff:TA1)
-        """
-
-        if root_atom_index is None:  # find rigid group that minimizes max_depth
-            graph = deepcopy(model['rigid_body_graph'])
-            while len(graph) > 2:  # remove leafs until 1 or 2 rigid groups remain
-                leaves = []
-                for vertex, edges in list(graph.items()):
-                    if len(edges) == 1:
-                        leaves.append(vertex)
-                for l in leaves:
-                    for vertex, edges in list(graph.items()):
-                        if l in edges:
-                            edges.remove(l)
-                            graph[vertex] = edges
-                    del graph[l]
-
-            if len(graph) == 0:
-                root_body_index = 0
-            elif len(graph) == 1:
-                root_body_index = list(graph.keys())[0]
-            else:
-                r1, r2 = list(graph.keys())
-                r1_size = len(model['rigid_body_members'][r1])
-                r2_size = len(model['rigid_body_members'][r2])
-                if r1_size >= r2_size:
-                    root_body_index = r1
-                else:
-                    root_body_index = r2
-
-        else:  # find index of rigid group
-            for body_index in model['rigid_body_members']:
-                if root_atom_index in model['rigid_body_members'][body_index]:  # 1-index atoms
-                    root_body_index = body_index
-
-        model['root'] = root_body_index
-        model['torsions'] = len(model['rigid_body_members']) - 1
-        model['graph_depth'] = self.calc_max_depth(model['rigid_body_graph'], root_body_index, visited=[], depth=0)
-
-        return model
-
-    def score_flex_model(self, model):
-        """ score a flexibility model basing on the graph properties"""
-        base = self.flexibility_models[0]['graph_depth']
-        score = 10 * (base - model['graph_depth'])
-        return score
-
-    def _generate_closure_pseudo(self, setup, bond_id, coords_dict={}):
-        """ calculate position and parameters of the pseudoatoms for the closure"""
-        closure_pseudo = []
-        for idx in (0, 1):
-            target = bond_id[1 - idx]
-            anchor = bond_id[0 - idx]
-            if coords_dict is None or len(coords_dict) == 0:
-                coord = setup.get_coord(target)
-            else:
-                coord = coords_dict[anchor]
-            anchor_info = setup.pdbinfo[anchor]
-            pdbinfo = pdbutils.PDBAtomInfo('G', anchor_info.resName, anchor_info.resNum, anchor_info.chain)
-            closure_pseudo.append({
-                'coord': coord,
-                'anchor_list': [anchor],
-                'charge': 0.0,
-                'pdbinfo': pdbinfo,
-                'atom_type': 'G',
-                'rotatable': False})
-        return closure_pseudo
-
-    def update_closure_atoms(self, bonds_to_break, coords_dict):
-        """ create pseudoatoms required by the flexible model with broken bonds"""
-
-        setup = self._current_setup
-        for i, bond in enumerate(bonds_to_break):
-            setup.ring_closure_info["bonds_removed"].append(bond)  # bond is pair of atom indices
-            pseudos = self._generate_closure_pseudo(setup, bond, coords_dict)
-            for pseudo in pseudos:
-                pseudo['atom_type'] = "%s%d" % (pseudo['atom_type'], i)
-                pseudo_index = setup.add_pseudo_atom(**pseudo)
-                atom_index = pseudo['anchor_list'][0]
-                if atom_index in setup.ring_closure_info:
-                    raise RuntimeError("did not expect more than one G per atom")
-                setup.ring_closure_info["pseudos_by_atom"][atom_index] = pseudo_index
-            setup.set_atom_type(bond[0], "CG%d" % i)
-            setup.set_atom_type(bond[1], "CG%d" % i)
-
-    def walk_rigid_body_graph(self, start):
-        """ recursive walk to build the graph of rigid bodies"""
-        idx = 0
-        rigid = [start]
-        self._visited[start] = True
-        current_rigid_body_count = self._rigid_body_count
-        self._rigid_index_by_atom[start] = current_rigid_body_count
-        sprouts_buffer = []
-        while idx < len(rigid):
-            current = rigid[idx]
-            for neigh in self._current_setup.get_neighbors(current):
-                bond_id = self._current_setup.get_bond_id(current, neigh)
-                bond_info = self._current_setup.get_bond(current, neigh)
-                if self._visited[neigh]:
-                    is_rigid_bond = (bond_info['rotatable'] == False) or (bond_id in self._frozen_bonds)
-                    neigh_in_other_rigid_body = current_rigid_body_count != self._rigid_index_by_atom[neigh]
-                    if is_rigid_bond and neigh_in_other_rigid_body:
-                        raise RuntimeError('Flexible bonds within rigid group. We have a problem.')
-                    continue
-                if bond_info['rotatable'] and (bond_id not in self._frozen_bonds):
-                    sprouts_buffer.append((current, neigh))
-                else:
-                    rigid.append(neigh)
-                    self._rigid_index_by_atom[neigh] = current_rigid_body_count
-                    self._visited[neigh] = True
-            idx += 1
-        self._rigid_body_members[current_rigid_body_count] = rigid
-        for current, neigh in sprouts_buffer:
-            if self._visited[neigh]: continue
-            self._rigid_body_count += 1
-            self._rigid_body_connectivity[current_rigid_body_count, self._rigid_body_count] = current, neigh
-            self._rigid_body_connectivity[self._rigid_body_count, current_rigid_body_count] = neigh, current
-            self._rigid_body_graph[current_rigid_body_count].append(self._rigid_body_count)
-            self._rigid_body_graph[self._rigid_body_count].append(current_rigid_body_count)
-            self.walk_rigid_body_graph(neigh)
->>>>>>> 6c515a18
+    return data
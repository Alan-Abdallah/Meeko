#!/usr/bin/env python
# -*- coding: utf-8 -*-
#
# Meeko PDBQT writer
#

import sys
import json
import math
import pathlib

import numpy as np
from rdkit import Chem
from .utils import pdbutils
from .utils.rdkitutils import mini_periodic_table

linesep = pathlib.os.linesep


def oids_json_from_setup(molsetup, name="LigandFromMeeko"):
    if len(molsetup.restraints):
        raise NotImplementedError(
            "molsetup has restraints but these aren't written to oids block yet"
        )
    offchrg_type = "OFFCHRG"
    offchrg_by_parent = {}
    for i in molsetup.atom_pseudo:
        if molsetup.atom_type[i] == offchrg_type:
            neigh = molsetup.get_neighbors(i)
            if len(neigh) != 1:
                raise RuntimeError(
                    "offsite charge %s is bonded to: %s which has len() != 1"
                    % (i, json.dumps(neigh))
                )
            if neigh[0] in offchrg_by_parent:
                raise RuntimeError(
                    "atom %d has more than one offsite charge" % neigh[0]
                )
            offchrg_by_parent[neigh[0]] = i
    output_indices_start_at_one = True
    index_start = int(output_indices_start_at_one)
    positions_block = ""
    charges = []
    offchrg_by_oid_parent = {}
    elements = []
    n_real_atoms = molsetup.atom_true_count
    n_fake_atoms = len(molsetup.atom_pseudo)
    indexmap = {}  # molsetup: oid
    count_oids = 0
    for index in range(n_real_atoms):
        if molsetup.atom_ignore[index]:
            continue
        if molsetup.atom_type[index] == offchrg_type:
            continue  # handled by offchrg_by_parent
        oid_id = count_oids + index_start
        indexmap[index] = count_oids
        x, y, z = molsetup.coord[index]
        positions_block += "position.%d = (%f,%f,%f)\n" % (oid_id, x, y, z)
        charges.append(molsetup.charge[index])
        if index in offchrg_by_parent:
            index_pseudo = offchrg_by_parent[index]
            xq_abs, yq_abs, zq_abs = molsetup.coord[index_pseudo]
            xq_rel = xq_abs - x
            yq_rel = yq_abs - y
            zq_rel = zq_abs - z
            offchrg_by_oid_parent[count_oids] = {
                "q": molsetup.charge[index_pseudo],
                "xyz": (xq_rel, yq_rel, zq_rel),
            }
        count_oids += 1
        element = "%s %s %d" % (name, molsetup.atom_type[index], oid_id)
        elements.append(element)

    tmp = []
    for index in range(len(charges)):
        if index in offchrg_by_oid_parent:
            tmplist = [
                "%f" % charges[index],
                "0.0",
                "0.0",
                "0.0",
            ]  # xyz relative to current elemtn
            tmplist.append("%f" % offchrg_by_oid_parent[index]["q"])
            tmplist.append("%f,%f,%f" % offchrg_by_oid_parent[index]["xyz"])
            tmp.append(",".join(tmplist))
        else:
            tmp.append("%f" % charges[index])
    charges_line = "import_charges = {%s}\n" % ("|".join(tmp))
    elements_line = "elements = %s\n" % (",".join(elements))

    bonds = [[] for _ in range(count_oids)]
    bond_orders = [[] for _ in range(count_oids)]
    static_links = []
    for i, j in molsetup.bond.keys():
        if molsetup.atom_ignore[i] or molsetup.atom_ignore[j]:
            continue
        if (
            molsetup.atom_type[i] == offchrg_type
            or molsetup.atom_type[j] == offchrg_type
        ):
            continue
        oid_i = indexmap[i]
        oid_j = indexmap[j]
        bonds[oid_i].append("%d" % (oid_j + index_start))
        bond_orders[oid_i].append("%d" % molsetup.bond[(i, j)]["bond_order"])
        if not molsetup.bond[(i, j)]["rotatable"]:
            static_links.append("%d,%d" % (oid_i + index_start, oid_j + index_start))
    bonds = [",".join(j_list) for j_list in bonds]
    bonds_line = "connectivity = {%s}\n" % ("|".join(bonds))
    bond_orders = [",".join(orders) for orders in bond_orders]
    bondorder_line = "bond_order = {%s}\n" % ("|".join(bond_orders))
    staticlinks_line = "static_links = {%s}\n" % ("|".join(static_links))

    output = ""
    output += "[Group: %s]\n" % name
    output += positions_block
    output += charges_line
    output += elements_line
    output += bonds_line
    output += bondorder_line
    output += staticlinks_line
    output += "number = 1\t\t// can only be 1 for the sandbox currently (but any number for classical MC)\n"
    output += "group_dipole = 1\t// not relevant for sandbox but classical MC\n"
    output += "rand_independent=0\t// not relevant for sandbox but classical MC\n"
    output += "bond_range = 4\t\t// bond range AD default\n"
    output += "\n"
    output += get_dihedrals_block(molsetup, indexmap, name)

    return output, indexmap


def oids_block_from_setup(molsetup, name="LigandFromMeeko"):
    if len(molsetup.restraints):
        raise NotImplementedError(
            "molsetup has restraints but these aren't written to oids block yet"
        )
    offchrg_type = "OFFCHRG"
    offchrg_by_parent = {}
    for i in molsetup.atom_pseudo:
        if molsetup.atom_type[i] == offchrg_type:
            neigh = molsetup.get_neighbors(i)
            if len(neigh) != 1:
                raise RuntimeError(
                    "offsite charge %s is bonded to: %s which has len() != 1"
                    % (i, json.dumps(neigh))
                )
            if neigh[0] in offchrg_by_parent:
                raise RuntimeError(
                    "atom %d has more than one offsite charge" % neigh[0]
                )
            offchrg_by_parent[neigh[0]] = i
    output_indices_start_at_one = True
    index_start = int(output_indices_start_at_one)
    positions_block = ""
    charges = []
    offchrg_by_oid_parent = {}
    elements = []
    n_real_atoms = molsetup.atom_true_count
    n_fake_atoms = len(molsetup.atom_pseudo)
    indexmap = {}  # molsetup: oid
    count_oids = 0
    for index in range(n_real_atoms):
        if molsetup.atom_ignore[index]:
            continue
        if molsetup.atom_type[index] == offchrg_type:
            continue  # handled by offchrg_by_parent
        oid_id = count_oids + index_start
        indexmap[index] = count_oids
        x, y, z = molsetup.coord[index]
        positions_block += "position.%d = (%f,%f,%f)\n" % (oid_id, x, y, z)
        charges.append(molsetup.charge[index])
        if index in offchrg_by_parent:
            index_pseudo = offchrg_by_parent[index]
            xq_abs, yq_abs, zq_abs = molsetup.coord[index_pseudo]
            xq_rel = xq_abs - x
            yq_rel = yq_abs - y
            zq_rel = zq_abs - z
            offchrg_by_oid_parent[count_oids] = {
                "q": molsetup.charge[index_pseudo],
                "xyz": (xq_rel, yq_rel, zq_rel),
            }
        count_oids += 1
        element = "%s %s %d" % (name, molsetup.atom_type[index], oid_id)
        elements.append(element)

    tmp = []
    for index in range(len(charges)):
        if index in offchrg_by_oid_parent:
            tmplist = [
                "%f" % charges[index],
                "0.0",
                "0.0",
                "0.0",
            ]  # xyz relative to current elemtn
            tmplist.append("%f" % offchrg_by_oid_parent[index]["q"])
            tmplist.append("%f,%f,%f" % offchrg_by_oid_parent[index]["xyz"])
            tmp.append(",".join(tmplist))
        else:
            tmp.append("%f" % charges[index])
    charges_line = "import_charges = {%s}\n" % ("|".join(tmp))
    elements_line = "elements = %s\n" % (",".join(elements))

    bonds = [[] for _ in range(count_oids)]
    bond_orders = [[] for _ in range(count_oids)]
    static_links = []
    for i, j in molsetup.bond.keys():
        if molsetup.atom_ignore[i] or molsetup.atom_ignore[j]:
            continue
        if (
            molsetup.atom_type[i] == offchrg_type
            or molsetup.atom_type[j] == offchrg_type
        ):
            continue
        oid_i = indexmap[i]
        oid_j = indexmap[j]
        bonds[oid_i].append("%d" % (oid_j + index_start))
        bond_orders[oid_i].append("%d" % molsetup.bond[(i, j)]["bond_order"])
        if not molsetup.bond[(i, j)]["rotatable"]:
            static_links.append("%d,%d" % (oid_i + index_start, oid_j + index_start))
    bonds = [",".join(j_list) for j_list in bonds]
    bonds_line = "connectivity = {%s}\n" % ("|".join(bonds))
    bond_orders = [",".join(orders) for orders in bond_orders]
    bondorder_line = "bond_order = {%s}\n" % ("|".join(bond_orders))
    staticlinks_line = "static_links = {%s}\n" % ("|".join(static_links))

    output = ""
    output += "[Group: %s]\n" % name
    output += positions_block
    output += charges_line
    output += elements_line
    output += bonds_line
    output += bondorder_line
    output += staticlinks_line
    output += "number = 1\t\t// can only be 1 for the sandbox currently (but any number for classical MC)\n"
    output += "group_dipole = 1\t// not relevant for sandbox but classical MC\n"
    output += "rand_independent=0\t// not relevant for sandbox but classical MC\n"
    output += "bond_range = 4\t\t// bond range AD default\n"
    output += "\n"
    output += get_dihedrals_block(molsetup, indexmap, name)

    return output, indexmap


def get_dihedrals_block(molsetup, indexmap, name):
    # molsetup.dihedral_interactions    is a list of unique fourier_series
    # molsetup.dihedral_partaking_atoms has tuples of atom indices as keys, and the values
    #                                   are the indices in molsetup.dihedral_interactions
    # molsetup.dihedral_labels          also has tuples of atom indices as keys, but the
    #                                   values are not guaranteed to be unique

    # Let's carefully use dihedral_labels to name the interactions
    label_by_index = {}
    atomidx_by_index = {}
    for atomidx in molsetup.dihedral_partaking_atoms:
        a, b, c, d = atomidx
        if (
            molsetup.atom_ignore[a]
            or molsetup.atom_ignore[b]
            or molsetup.atom_ignore[c]
            or molsetup.atom_ignore[d]
        ):
            continue
        bond_id = molsetup.get_bond_id(b, c)
        if not molsetup.bond[bond_id]["rotatable"]:
            continue
        index = molsetup.dihedral_partaking_atoms[atomidx]
        atomidx_by_index.setdefault(index, set())
        atomidx_by_index[index].add(atomidx)
        label = (
            molsetup.dihedral_labels[atomidx]
            if atomidx in molsetup.dihedral_labels
            else None
        )
        if label is None:
            label = "from_meeko_%d" % index
        label_by_index.setdefault(index, set())
        label_by_index[index].add(label)
    spent_labels = set()
    for index in label_by_index:
        label = "_".join(label_by_index[index])
        number = 0
        while label in spent_labels:
            number += 1
            label = "_".join(label_by_index[index]) + "_v%d" % number
        label_by_index[index] = label
        spent_labels.add(label)

    text = ""
    for index in label_by_index:
        text += "[Interaction: %s, %s]\n" % (name, label_by_index[index])
        text += "type = dihedral\n"
        atomidx_strings = []
        for atomidx in atomidx_by_index[index]:
            string = ",".join(["%d" % (indexmap[i] + 1) for i in atomidx])
            atomidx_strings.append(string)
        text += "elements = {%s}\n" % ("|".join(atomidx_strings))
        text += "parameters = %s\n" % _aux_fourier_conversion(
            molsetup.dihedral_interactions[index]
        )
        text += "\n"
    return text


def _aux_fourier_conversion(fourier_series):
    # convert from:
    #   k*(1+cos(n*theta-phase))
    # to:
    #   (k/2)*(1+cos(n*(theta+phase)))
    # where n = periodicity
    max_periodicity = max([fs["periodicity"] for fs in fourier_series])
    tmp = [(0, 0)] * max_periodicity
    for fs in fourier_series:
        i = fs["periodicity"] - 1
        k = 2.0 * fs["k"]
        phase = -1 * fs["phase"]
        tmp[i] = (k, phase)
    strings = []
    periodicity = 0
    for k, phase in tmp:
        periodicity += 1
        k_str = "0"
        if phase == 0:
            phase_str = "0"
        else:
            phase_str = ("%f" % (phase / np.pi)).rstrip("0").rstrip(".") + "*pi"
            if phase_str == "1*pi":
                phase_str = "pi"
            if phase_str == "-1*pi":
                phase_str = "-pi"
            if periodicity != 1:
                phase_str += "/%d" % periodicity
        if k != 0:
            k_str = "%f*4.184/60.221" % (k)
        strings.append("%s,%s" % (k_str, phase_str))
    return "(" + ";".join(strings) + ")"


class PDBQTWriterLegacy:

    @staticmethod
    def _get_pdbinfo_fitting_pdb_chars(pdbinfo):
        """return strings and integers that are guaranteed
        to fit within the designated chars of the PDB format"""

        atom_name = pdbinfo.name
        res_name = pdbinfo.resName
        res_num = pdbinfo.resNum
        chain = pdbinfo.chain
        if len(atom_name) > 4:
            atom_name = atom_name[0:4]
        if len(res_name) > 3:
            res_name = res_name[0:3]
        if res_num > 9999:
            res_num = res_num % 10000
        if len(chain) > 1:
            chain = chain[0:1]
        return atom_name, res_name, res_num, chain

    @classmethod
    def _make_pdbqt_line_from_molsetup(cls, setup, atom_idx, count):
        """ """
        pdbinfo = setup.pdbinfo[atom_idx]
        if pdbinfo is None:
            pdbinfo = pdbutils.PDBAtomInfo("", "", 0, "")
        atom_name, res_name, res_num, chain = cls._get_pdbinfo_fitting_pdb_chars(
            pdbinfo
        )  # TODO icode
        coord = setup.coord[atom_idx]
        atom_type = setup.get_atom_type(atom_idx)
        charge = setup.charge[atom_idx]
        pdbqt_line = cls._make_pdbqt_line(
            count, atom_name, res_name, chain, res_num, coord, charge, atom_type
        )
        return pdbqt_line

    @staticmethod
    def _make_pdbqt_line(
        count, atom_name, res_name, chain, res_num, coord, charge, atom_type, icode=""
    ):
        record_type = "ATOM"
        alt_id = " "
        occupancy = 1.0
        temp_factor = 0.0
        atom = "{:6s}{:5d} {:^4s}{:1s}{:3s} {:1s}{:4d}{:1s}   {:8.3f}{:8.3f}{:8.3f}{:6.2f}{:6.2f}    {:6.3f} {:<2s}"
        pdbqt_line = atom.format(
            record_type,
            count,
            atom_name,
            alt_id,
            res_name,
            chain,
            res_num,
            icode,
            float(coord[0]),
            float(coord[1]),
            float(coord[2]),
            occupancy,
            temp_factor,
            charge,
            atom_type,
        )
        return pdbqt_line

    @classmethod
    def _walk_graph_recursive(cls, setup, node, data, edge_start=0, first=False):
        """recursive walk of rigid bodies"""

        if first:
            data["pdbqt_buffer"].append("ROOT")
            member_pool = sorted(setup.flexibility_model["rigid_body_members"][node])
        else:
            member_pool = setup.flexibility_model["rigid_body_members"][node][:]
            member_pool.remove(edge_start)
            member_pool = [edge_start] + member_pool

        for member in member_pool:
            if setup.atom_ignore[member] == 1:
                continue
            pdbqt_line = cls._make_pdbqt_line_from_molsetup(
                setup, member, data["count"]
            )
            data["pdbqt_buffer"].append(pdbqt_line)
            data["numbering"][member] = data["count"]  # count starts at 1
            data["count"] += 1

        if first:
            data["pdbqt_buffer"].append("ENDROOT")

        data["visited"].append(node)

        for neigh in setup.flexibility_model["rigid_body_graph"][node]:
            if neigh in data["visited"]:
                continue

            # Write the branch
            begin, next_index = setup.flexibility_model["rigid_body_connectivity"][
                node, neigh
            ]

            # do not write branch (or anything downstream) if any of the two atoms
            # defining the rotatable bond are ignored
            if setup.atom_ignore[begin] or setup.atom_ignore[next_index]:
                continue

            begin = data["numbering"][begin]
            end = data["count"]

            data["pdbqt_buffer"].append("BRANCH %3d %3d" % (begin, end))
            data = cls._walk_graph_recursive(setup, neigh, data, edge_start=next_index)
            data["pdbqt_buffer"].append("ENDBRANCH %3d %3d" % (begin, end))

        return data

    @staticmethod
    def _is_molsetup_ok(setup, bad_charge_ok):

        success = True
        error_msg = ""

        if len(setup.restraints):
            error_msg = "molsetup has restraints but these can't be written to PDBQT"
            success = False

        for idx, atom_type in setup.atom_type.items():
            if setup.atom_ignore[idx]:
                continue
            if atom_type is None:
                error_msg += "atom number %d has None type, mol name: %s\n" % (
                    idx,
                    setup.get_mol_name(),
                )
                success = False
            c = setup.charge[idx]
            if not bad_charge_ok and (
                type(c) != float and type(c) != int or math.isnan(c) or math.isinf(c)
            ):
                error_msg += (
                    "atom number %d has non finite charge, mol name: %s, charge: %s\n"
                    % (idx, setup.get_mol_name(), str(c))
                )
                success = False

        return success, error_msg

    @classmethod
    def write_string_from_linked_rdkit_chorizo(cls, chorizo):
        rigid_pdbqt_string, flex_pdbqt_dict = cls.write_from_linked_rdkit_chorizo(
            chorizo
        )
        flex_pdbqt_string = ""
        for res_id, pdbqt_string in flex_pdbqt_dict.items():
            flex_pdbqt_string += pdbqt_string
        return rigid_pdbqt_string, flex_pdbqt_string

    @classmethod
    def write_from_linked_rdkit_chorizo(cls, chorizo):
        rigid_pdbqt_string = ""
        flex_pdbqt_dict = {}
        atom_count = 0
        flex_atom_count = 0
        for res_id in chorizo.get_valid_residues():
            chain, resnum = res_id.split(":")
            if resnum[-1].isalpha():
                icode = resnum[-1]
                resnum = int(resnum[:-1])
            else:
                icode = ""
                resnum = int(resnum)
            molsetup = chorizo.residues[res_id].molsetup
            resname = chorizo.residues[res_id].input_resname
<<<<<<< HEAD
            is_rigid_atom = [True for _ in molsetup.atom_ignore]
            if chorizo.residues[res_id].is_movable:
                is_rigid_atom = [False for _ in molsetup.atom_ignore]
                original_ignore = molsetup.atom_ignore.copy()
                graph = molsetup.flexibility_model["rigid_body_graph"]
                root = molsetup.flexibility_model["root"]
                if len(graph[root]) != 1:
                    raise RuntimeError(
                        f"flexible residue {res_id} has {len(graph[root])} rotatable bonds from root, must have 1"
                    )
                conn = molsetup.flexibility_model["rigid_body_connectivity"]
                rigid_index_by_atom = molsetup.flexibility_model["rigid_index_by_atom"]
                # from the root, use only the atom that is bonded to the only rotatable bond
                root_link_idx = conn[(root, graph[root][0])][0]
                for atom_idx, body_idx in rigid_index_by_atom.items():
                    if body_idx == root and atom_idx != root_link_idx:
                        is_rigid_atom[atom_idx] = True
                        molsetup.atom_ignore[atom_idx] = True
                this_flex_pdbqt, ok, err = PDBQTWriterLegacy.write_string(
                    molsetup, remove_smiles=True
                )
                molsetup.atom_ignore = original_ignore
                if not ok:
                    raise RuntimeError(err)
                this_flex_pdbqt, flex_atom_count = (
                    cls.adapt_pdbqt_for_autodock4_flexres(
                        this_flex_pdbqt,
                        resname,
                        chain,
                        int(resnum),
                        skip_rename_ca_cb=True,
                        atom_count=flex_atom_count,
                    )
                )
                flex_pdbqt_dict[res_id] = this_flex_pdbqt

            for i, atom_ignore in molsetup.atom_ignore.items():
                if atom_ignore or not is_rigid_atom[i]:
=======
            ### molsetup_mapidx = {} if chorizo.residues[res_id].molsetup_mapidx is None else chorizo.residues[res_id].molsetup_mapidx
            is_flexres_atom = chorizo.residues[res_id].is_flexres_atom
            for i, atom_ignore in enumerate(molsetup.atom_ignore):
                if atom_ignore or is_flexres_atom[i]:
>>>>>>> 6c515a18
                    continue
                atom_type = molsetup.atom_type[i]
                coord = molsetup.coord[i]
                atom_name = molsetup.pdbinfo[i].name
                charge = molsetup.charge[i]
                atom_count += 1
<<<<<<< HEAD
                rigid_pdbqt_string += (
                    cls._make_pdbqt_line(
                        atom_count,
                        atom_name,
                        resname,
                        chain,
                        resnum,
                        coord,
                        charge,
                        atom_type,
                        icode,
                    )
                    + linesep
                )
=======
                rigid_pdbqt_string += cls._make_pdbqt_line(
                    atom_count, atom_name, resname, chain, resnum, coord, charge, atom_type) + linesep
            if chorizo.residues[res_id].is_movable:
                chain, resname, resnum = res_id.split(":")
                molsetup = chorizo.residues[res_id].molsetup
                original_ignore = molsetup.atom_ignore.copy()
                molsetup.atom_ignore = [ig or not is_flexres_atom[i] for (i, ig) in enumerate(molsetup.atom_ignore)]
                this_flex_pdbqt, ok, err = PDBQTWriterLegacy.write_string(molsetup, remove_smiles=True)
                molsetup.atom_ignore = original_ignore
                if not ok:
                    raise RuntimeError(err)
                this_flex_pdbqt, flex_atom_count = cls.adapt_pdbqt_for_autodock4_flexres(
                    this_flex_pdbqt,
                    resname,
                    chain,
                    resnum,
                    skip_rename_ca_cb=True,
                    atom_count=flex_atom_count)
                flex_pdbqt_dict[res_id] = this_flex_pdbqt
>>>>>>> 6c515a18
        return rigid_pdbqt_string, flex_pdbqt_dict

    @classmethod
    def write_string(
        cls, setup, add_index_map=False, remove_smiles=False, bad_charge_ok=False
    ):
        """Output a PDBQT file as a string.

        Args:
            setup: MoleculeSetup

        Returns:
            str:  PDBQT string of the molecule
            bool: success
            str:  error message
        """

        success, error_msg = cls._is_molsetup_ok(setup, bad_charge_ok)
        if not success:
            pdbqt_string = ""
            return pdbqt_string, success, error_msg

        data = {
            "visited": [],
            "numbering": {},
            "pdbqt_buffer": [],
            "count": 1,
        }
        atom_counter = {}

        torsdof = len(setup.flexibility_model["rigid_body_graph"]) - 1

        if "torsions_org" in setup.flexibility_model:
            torsdof_org = setup.flexibility_model["torsions_org"]
            data["pdbqt_buffer"].append(
                "REMARK Flexibility Score: %8.3f" % setup.flexibility_model["score"]
            )
            active_tors = torsdof_org
        else:
            active_tors = torsdof

        data = cls._walk_graph_recursive(
            setup, setup.flexibility_model["root"], data, first=True
        )

        if add_index_map:
            for i, remark_line in enumerate(
                cls.remark_index_map(setup, data["numbering"])
            ):
                # Need to use 'insert' because data["numbering"]
                # is populated in self._walk_graph_recursive.
                data["pdbqt_buffer"].insert(i, remark_line)

        if not remove_smiles:
            smiles, order = setup.get_smiles_and_order()
            missing_h = []  # hydrogens which are not in the smiles
            strings_h_parent = []
            for key in data["numbering"]:
                if key in setup.atom_pseudo:
                    continue
                if key not in order:
                    if setup.get_element(key) != 1:
                        error_msg += (
                            "non-Hydrogen atom unexpectedely missing from smiles!?"
                        )
                        error_msg += " (mol name: %s)\n" % setup.get_mol_name()
                        pdbqt_string = ""
                        success = False
                        return pdbqt_string, success, error_msg
                    missing_h.append(key)
<<<<<<< HEAD
                    parents = setup.get_neigh(key)
                    parents = [
                        i for i in parents if i < setup.atom_true_count
                    ]  # exclude pseudos
=======
                    parents = setup.get_neighbors(key)
                    parents = [i for i in parents if i < setup.atom_true_count] # exclude pseudos
>>>>>>> 6c515a18
                    if len(parents) != 1:
                        error_msg += (
                            "expected hydrogen to be bonded to exactly one atom"
                        )
                        error_msg += " (mol name: %s)\n" % setup.get_mol_name()
                        pdbqt_string = ""
                        success = False
                        return pdbqt_string, success, error_msg
                    parent_idx = order[parents[0]]  # already 1-indexed
                    string = " %d %d" % (
                        parent_idx,
                        data["numbering"][key],
                    )  # key 0-indexed; _numbering[key] 1-indexed
                    strings_h_parent.append(string)
            remarks_h_parent = cls.break_long_remark_lines(
                strings_h_parent, "REMARK H PARENT"
            )
            remark_prefix = "REMARK SMILES IDX"
            remark_idxmap = cls.remark_index_map(
                setup, data["numbering"], order, remark_prefix, missing_h
            )
            remarks = []
            remarks.append("REMARK SMILES %s" % smiles)  # break line at 79 chars?
            remarks.extend(remark_idxmap)
            remarks.extend(remarks_h_parent)

            for i, remark_line in enumerate(remarks):
                # Need to use 'insert' because data["numbering"]
                # is populated in self._walk_graph_recursive.
                data["pdbqt_buffer"].insert(i, remark_line)

        # torsdof is always going to be the one of the rigid, non-macrocyclic one
        data["pdbqt_buffer"].append("TORSDOF %d" % active_tors)

        pdbqt_string = linesep.join(data["pdbqt_buffer"]) + linesep
        return pdbqt_string, success, error_msg

    @classmethod
    def remark_index_map(
        cls, setup, numbering, order=None, prefix="REMARK INDEX MAP", missing_h=()
    ):
        """write mapping of atom indices from input molecule to output PDBQT
        order[ob_index(i.e. 'key')] = smiles_index
        """

        if order is None:
            order = {key: key + 1 for key in numbering}  # key+1 breaks OB
        # max_line_length = 79
        # remark_lines = []
        # line = prefix
        strings = []
        for key in numbering:
            if key in setup.atom_pseudo:
                continue
            if key in missing_h:
                continue
            string = " %d %d" % (order[key], numbering[key])
            strings.append(string)
        return cls.break_long_remark_lines(strings, prefix)
        #    candidate_text = " %d %d" % (order[key], self._numbering[key])
        #    if (len(line) + len(candidate_text)) < max_line_length:
        #        line += candidate_text
        #    else:
        #        remark_lines.append(line)
        #        line = 'REMARK INDEX MAP' + candidate_text
        # remark_lines.append(line)
        # return remark_lines

    @staticmethod
    def break_long_remark_lines(strings, prefix, max_line_length=79):
        remarks = [prefix]
        for string in strings:
            if (len(remarks[-1]) + len(string)) < max_line_length:
                remarks[-1] += string
            else:
                remarks.append(prefix + string)
        return remarks

    @staticmethod
    def adapt_pdbqt_for_autodock4_flexres(
        pdbqt_string, res, chain, num, skip_rename_ca_cb=False, atom_count=None
    ):
        """adapt pdbqt_string to be compatible with AutoDock4 requirements:
         - first and second atoms named CA and CB
         - write BEGIN_RES / END_RES
         - remove TORSDOF
        this is for covalent docking (tethered)
        """
        new_string = "BEGIN_RES %s %s %s" % (res, chain, num) + linesep
        atom_number = 0
        offset = atom_count
        for line in pdbqt_string.split(linesep):
            if line == "":
                continue
            if line.startswith("TORSDOF"):
                continue
            if line.startswith("ATOM"):
                if not skip_rename_ca_cb:
                    atom_number += 1
                    if atom_number == 1:
                        line = line[:13] + "CA" + line[15:]
                    elif atom_number == 2:
                        line = line[:13] + "CB" + line[15:]
                if atom_count is not None:
                    atom_count += 1
                    n = "%5d" % atom_count
                    n = n[:5]
                    line = line[:6] + n + line[11:]
                new_string += line + linesep
                continue
            elif offset is not None and (
                line.startswith("BRANCH") or line.startswith("ENDBRANCH")
            ):
                keyword, i, j = line.split()
                new_string += (
                    f"{keyword} {int(i)+offset:3d} {int(j)+offset:3d}" + linesep
                )
                continue
            new_string += line + linesep
        new_string += "END_RES %s %s %s" % (res, chain, num) + linesep
        if atom_count is None:
            return new_string  # just keeping backwards compatibility
        else:
            return new_string, atom_count<|MERGE_RESOLUTION|>--- conflicted
+++ resolved
@@ -508,7 +508,6 @@
                 resnum = int(resnum)
             molsetup = chorizo.residues[res_id].molsetup
             resname = chorizo.residues[res_id].input_resname
-<<<<<<< HEAD
             is_rigid_atom = [True for _ in molsetup.atom_ignore]
             if chorizo.residues[res_id].is_movable:
                 is_rigid_atom = [False for _ in molsetup.atom_ignore]
@@ -545,21 +544,14 @@
                 )
                 flex_pdbqt_dict[res_id] = this_flex_pdbqt
 
-            for i, atom_ignore in molsetup.atom_ignore.items():
+            for i, atom_ignore in enumerate(molsetup.atom_ignore):
                 if atom_ignore or not is_rigid_atom[i]:
-=======
-            ### molsetup_mapidx = {} if chorizo.residues[res_id].molsetup_mapidx is None else chorizo.residues[res_id].molsetup_mapidx
-            is_flexres_atom = chorizo.residues[res_id].is_flexres_atom
-            for i, atom_ignore in enumerate(molsetup.atom_ignore):
-                if atom_ignore or is_flexres_atom[i]:
->>>>>>> 6c515a18
                     continue
                 atom_type = molsetup.atom_type[i]
                 coord = molsetup.coord[i]
                 atom_name = molsetup.pdbinfo[i].name
                 charge = molsetup.charge[i]
                 atom_count += 1
-<<<<<<< HEAD
                 rigid_pdbqt_string += (
                     cls._make_pdbqt_line(
                         atom_count,
@@ -574,27 +566,6 @@
                     )
                     + linesep
                 )
-=======
-                rigid_pdbqt_string += cls._make_pdbqt_line(
-                    atom_count, atom_name, resname, chain, resnum, coord, charge, atom_type) + linesep
-            if chorizo.residues[res_id].is_movable:
-                chain, resname, resnum = res_id.split(":")
-                molsetup = chorizo.residues[res_id].molsetup
-                original_ignore = molsetup.atom_ignore.copy()
-                molsetup.atom_ignore = [ig or not is_flexres_atom[i] for (i, ig) in enumerate(molsetup.atom_ignore)]
-                this_flex_pdbqt, ok, err = PDBQTWriterLegacy.write_string(molsetup, remove_smiles=True)
-                molsetup.atom_ignore = original_ignore
-                if not ok:
-                    raise RuntimeError(err)
-                this_flex_pdbqt, flex_atom_count = cls.adapt_pdbqt_for_autodock4_flexres(
-                    this_flex_pdbqt,
-                    resname,
-                    chain,
-                    resnum,
-                    skip_rename_ca_cb=True,
-                    atom_count=flex_atom_count)
-                flex_pdbqt_dict[res_id] = this_flex_pdbqt
->>>>>>> 6c515a18
         return rigid_pdbqt_string, flex_pdbqt_dict
 
     @classmethod
@@ -665,15 +636,10 @@
                         success = False
                         return pdbqt_string, success, error_msg
                     missing_h.append(key)
-<<<<<<< HEAD
-                    parents = setup.get_neigh(key)
+                    parents = setup.get_neighbors(key)
                     parents = [
                         i for i in parents if i < setup.atom_true_count
                     ]  # exclude pseudos
-=======
-                    parents = setup.get_neighbors(key)
-                    parents = [i for i in parents if i < setup.atom_true_count] # exclude pseudos
->>>>>>> 6c515a18
                     if len(parents) != 1:
                         error_msg += (
                             "expected hydrogen to be bonded to exactly one atom"
